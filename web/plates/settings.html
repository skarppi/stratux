<div class="col-sm-12">
<!-- Begin Left Col -->
    <div class="col-sm-6">
<!-- AHRS Options -->
        <div class="panel-group col-sm-12">
            <div class="panel panel-default">
                <div class="panel-heading">AHRS</div>
                <div class="panel-body">
                    <div class="col-xs-12">
                        <span style="position:relative; overflow: hidden;">
                            <button class="btn btn-primary btn-block" ui-turn-on="modalCalibrateForward"
                                    ng-disabled="!IMU_Sensor_Enabled">Set AHRS Sensor Orientation</button>
                        </span>
                    </div>
                    <div class="form-group reset-flow">
                        <label class="control-label col-xs-3">G Limits</label>
                        <form name="GLimitForm" ng-submit="updateGLimits()" novalidate>
                            <input class="col-xs-9" type="text" g-limits-input ng-model="GLimits"
                                   ng-blur="updateGLimits()" ng-disabled="!IMU_Sensor_Enabled"
                                   ng-class="{grayout: !IMU_Sensor_Enabled}"
                                   placeholder="Space-separated negative and positive G meter limits"/>
                        </form>
                    </div>
                </div>
            </div>
        </div>
<!-- App Commands -->
        <div class="panel-group col-sm-12">
            <div class="panel panel-default">
                <div class="panel-heading">Commands</div>
                <div class="panel-body">
                    <!-- Upload. Temporary. -->
                    <div class="col-xs-12">
                        <span ng-show="update_files == ''">
                            <span style="position:relative; overflow: hidden;">
                                <span class="fake-btn fake-btn-block">Click to select System Update file</span>
                                <input style="opacity:0.0; position: absolute; top: 0; right: 0;" class="col-xs-12" type="file" name="update_file"
                                       onchange="angular.element(this).scope().setUploadFile(this.files)"/>
                            </span>
                        </span>
                        <span ng-hide="update_files == ''">
                            <button class="btn btn-block" onclick="angular.element(this).scope().uploadFile()">
                                Install {{update_files[0].name}}</button>
                        </span>
                    </div>
                    <div class="form-group reset-flow">
                        <div class="col-xs-12">
                            <button class="btn btn-primary btn-block" ui-turn-on="modalReboot">Reboot</button>
                        </div>
                    </div>
                    <div class="form-group reset-flow">
                        <div class="col-xs-12">
                            <button class="btn btn-primary btn-block"ui-turn-on="modalShutdown">Shutdown</button>
                        </div>
                    </div>
                </div>
            </div>
        </div>
    </div>
<!-- End Left Col -->
<!-- Begin Right Col -->
    <div class="col-sm-6">
<!-- System Configuration -->
        <div class="panel-group col-sm-12">
            <div class="panel panel-default">
                <div class="panel-heading">Configuration</div>
                <div class="panel-body">
                    <div class="form-group reset-flow">
                        <label class="control-label col-xs-5">Mode S Code (Hex)</label>
                        <form name="modeForm" ng-submit="updatemodes()" novalidate>
                            <input class="col-xs-7" type="text" hex-input ng-model="OwnshipModeS"
                                   placeholder="FAA HEX code" ng-blur="updatemodes()" />
                        </form>
                    </div>
                    <div class="form-group reset-flow">
                        <label class="control-label col-xs-5">Watch List</label>
                        <form name="watchForm" ng-submit="updatewatchlist()" novalidate>
                            <input class="col-xs-7" type="text" watchlist-input ng-model="WatchList"
                                   placeholder="space-delimited 4-letter identifiers" ng-blur="updatewatchlist()" />
                        </form>
                    </div>
                    <div class="form-group reset-flow">
                        <label class="control-label col-xs-5">PPM Correction</label>
                        <form name="ppmForm" ng-submit="updateppm()" novalidate>
                            <!-- type="number" not supported except on mobile -->
                            <input class="col-xs-7" type="number" ng-model="PPM" placeholder="integer"
                                   ng-blur="updateppm()" />
                        </form>
                    </div>
                    <div class="form-group reset-flow" ng-class="{ 'section_invisible': (!visible_serialout)}">
                        <label class="control-label col-xs-5">Serial Output Baudrate</label>
                        <form name="ppmForm" ng-submit="updateBaud()" novalidate>
                            <!-- type="number" not supported except on mobile -->
                            <input class="col-xs-7" type="number" ng-model="Baud" placeholder="integer"
                                   ng-blur="updateBaud()" />
                        </form>
                    </div>
                    <div class="form-group reset-flow">
                        <label class="control-label col-xs-5">Static IPs</label>
                        <form name="staticipForm" ng-submit="updatestaticips()" novalidate>
                            <input class="col-xs-7" type="text" ip-list-input ng-model="StaticIps" ng-list=" "
                                   ng-trim="false" placeholder="space-delimited ip's to send network data"
                                   ng-blur="updatestaticips()" />
                        </form>
                    </div>
                    <div class="form-group reset-flow">
                        <label class="control-label col-xs-5">GDL90: Use MSL instead of HAE, please disable for ForeFlight and SkyDemon</label>
                        <div class="col-xs-5">
                            <ui-switch ng-model='GDL90MSLAlt_Enabled' settings-change></ui-switch>
                        </div>
                    </div>
                    <div class="form-group reset-flow">
                        <label class="control-label col-xs-5">SkyDemon disconnect bug workaround</label>
                        <div class="col-xs-5">
                            <ui-switch ng-model='SkyDemonAndroidHack' settings-change></ui-switch>
                        </div>
                    </div>
                    <div class="form-group reset-flow">
                        <label class="control-label col-xs-5">Estimate bearingless target distance circle</label>
                        <div class="col-xs-5">
                            <ui-switch ng-model='EstimateBearinglessDist' settings-change></ui-switch>
                        </div>
                    </div>
                </div>
            </div>
        </div>
<!-- WiFi Settings -->
        <div class="panel-group col-sm-12">
            <div class="panel panel-default">
                <div class="panel-heading">WiFi Settings</div>
                <div class="panel-body">
                    <form name="WiFiSettings">
                        <div class="form-group reset-flow">
                            <label class="control-label col-xs-5">WiFi SSID</label>
                            <input class="col-xs-7" type="text" ssid-input ng-model="WiFiSSID"
                                   placeholder="WiFi Network Name" />
                        </div>
                        <div class="form-group reset-flow">
                            <label class="control-label col-xs-7">Network Security</label>
                            <div class="col-xs-5">
                                <ui-switch ng-model="WiFiSecurityEnabled" settings-change></ui-switch>
                            </div>
                        </div>
                        <div class="form-group reset-flow">
                            <label class="control-label col-xs-5">WiFi Passphrase</label>
                            <input class="col-xs-7" type="text" wpa-input ng-model="WiFiPassphrase"
                                   ng-disabled="!WiFiSecurityEnabled" ng-class="{grayout: !WiFiSecurityEnabled}"
                                   ng-required="WiFiSecurityEnabled" placeholder="WiFi Passphrase" />
                        </div>
                        <div class="form-group reset-flow">
                            <label class="control-label col-xs-7">WiFi Channel</label>
                            <select id="WiFiChannel" class="input-small col-sm-2 form-control-sm"
                                    ng-model="WiFiChannel" ng-options="x for x in Channels"></select>
                        </div>
                        <div class="form-group reset-flow">
<<<<<<< HEAD
                            <label class="control-label col-xs-5">Stratux IP Address</label>
                            <input class="col-xs-7" type="text" ip-addr-input ng-model="WiFiIPAddress" placeholder="192.168.10.1" />
=======
                            <label class="control-label col-xs-7">Smart WiFi</label>
                            <div class="col-xs-5">
                                <ui-switch ng-model="WiFiSmartEnabled" settings-change></ui-switch>
                            </div>
>>>>>>> 37911bc6
                        </div>
                        <div class="form-group reset-flow">
                            <button class="btn btn-primary btn-block" ng-click="updateWiFi()">Submit WiFi Changes</button>
                        </div>
                    </form>
                </div>
            </div>
        </div>
    </div>
<!-- End Right Col -->
</div>
<!-- Developer mode area -->
<div ng-show="DeveloperMode" class="col-sm-12">
<!-- Begin Left Col -->
    <div class="col-sm-6">
<!-- Hardware Settings -->
        <div class="panel-group col-sm-12">
            <div class="panel panel-default">
                <div class="panel-heading">Hardware</div>
                <div class="panel-body">
                    <div class="form-group">
                        <label class="control-label col-xs-7">978 MHz</label>
                        <div class="col-xs-5">
                            <ui-switch ng-model='UAT_Enabled' settings-change></ui-switch>
                        </div>
                    </div>
                    <div class="form-group">
                        <label class="control-label col-xs-7">1090 MHz</label>
                        <div class="col-xs-5">
                            <ui-switch ng-model='ES_Enabled' settings-change></ui-switch>
                        </div>
                    </div>
                    <div class="form-group">
                        <label class="control-label col-xs-7">868 MHz (FLARM)</label>
                        <div class="col-xs-5">
                            <ui-switch ng-model='FLARM_Enabled' settings-change></ui-switch>
                        </div>
                    </div>
                    <div class="form-group">
                        <label class="control-label col-xs-7">Ping ADS-B</label>
                        <div class="col-xs-5">
                            <ui-switch ng-model='Ping_Enabled' settings-change></ui-switch>
                        </div>
                    <div class="form-group">
                        <label class="control-label col-xs-7">GPS</label>
                        <div class="col-xs-5">
                            <ui-switch ng-model='GPS_Enabled' settings-change></ui-switch>
                        </div>
                    </div>
                    <div class="form-group">
                        <label class="control-label col-xs-7">AHRS Sensor</label>
                        <div class="col-xs-5">
                            <ui-switch ng-model='IMU_Sensor_Enabled' settings-change></ui-switch>
                        </div>
                    </div>
                    <div class="form-group">
                        <label class="control-label col-xs-7">Baro Sensor</label>
                        <div class="col-xs-5">
                            <ui-switch ng-model='BMP_Sensor_Enabled' settings-change></ui-switch>
                        </div>
                    </div>
                </div>
            </div>
        </div>
    </div>
<!-- End Left Col -->
<!-- Begin Right Col -->
    <div class="col-sm-6">
        <!-- Diagnostics Values -->
        <div ng-show="DeveloperMode" class="panel-group col-sm-12">
            <div class="panel panel-default">
                <div class="panel-heading">Diagnostics</div>
                <div class="panel-body">
                    <div class="form-group">
                        <label class="control-label col-xs-7">Show Traffic Source in Callsign</label>
                        <div class="col-xs-5">
                            <ui-switch ng-model='DisplayTrafficSource' settings-change></ui-switch>
                        </div>
                    </div>
                    <div class="form-group">
                        <label class="control-label col-xs-7">Verbose Message Log</label>
                        <div class="col-xs-5">
                            <ui-switch ng-model='DEBUG' settings-change></ui-switch>
                        </div>
                    </div>
                    <div class="form-group">
                        <label class="control-label col-xs-7">Record Replay Logs</label>
                        <div class="col-xs-5">
                            <ui-switch ng-model='ReplayLog' settings-change></ui-switch>
                        </div>
                    </div>
                    <div class="form-group">
                        <label class="control-label col-xs-7">Record AHRS Logs</label>
                        <div class="col-xs-5">
                            <ui-switch ng-model='AHRSLog' settings-change></ui-switch>
                        </div>
                    </div>
                </div>
            </div>
        </div>
    </div>
<!-- End Right Col -->
    <div class="col-sm-12">
        <div class="panel panel-default">
            <div class="panel-heading">Raw Configuration</div>
            <div class="panel-body">
                <p>stratux.conf:</p>
                <pre>{{rawSettings}}</pre>
            </div>
        </div>
    </div>
</div>

<!-- ############################################## -->
<!--                    Modal popups                -->
<!-- ############################################## -->
<!-- Messages Modal -->
<div class="col-sm-12">
    <h3 ui-if="rebooting" ui-state="rebooting">Stratux is rebooting.  You may need to reconnect WiFi once it reboots.</h3>
    <h3 ui-if="shuttingdown" ui-state="shuttingdown">Stratux is shutting down.  You may disconnect power.</h3>
    <h3 ui-if="WiFiRestart" ui-state="WiFiRestart">Stratux WiFi is Restarting Services.  You may need to reconnect WiFi
        once services are restored.</h3>
</div>

<div ui-content-for="modals">
<!-- Reboot Config Modal -->
    <div class="modal" ui-if="modalReboot" ui-state="modalReboot">
        <div class="modal-overlay "></div>
        <div class="vertical-alignment-helper center-block">
            <div class="modal-dialog vertical-align-center">
                <div class="modal-content">
                    <div class="modal-header">
                        <button class="close" ui-turn-off="modalReboot"></button>
                        <h4 class="modal-title">Are you really sure?</h4>
                    </div>
                    <div class="modal-body">
                        <p>Do you wish to reboot the Stratux?</p>
                        <p>Note that the system will reboot immediately and it will stop responding during the reboot</p>
                    </div>
                    <div class="modal-footer">
                        <a ui-turn-off="modalReboot" class="btn btn-default">Cancel</a>
                        <a ng-click="postReboot()" ui-turn-off="modalReboot" ui-turn-on="rebooting"
                           class="btn btn-primary">Reboot</a>
                    </div>
                </div>
            </div>
        </div>
    </div>
<!-- Shutdown Modal -->
    <div class="modal" ui-if="modalShutdown" ui-state="modalShutdown">
        <div class="modal-overlay "></div>
        <div class="vertical-alignment-helper center-block">
            <div class="modal-dialog vertical-align-center">
                <div class="modal-content">
                    <div class="modal-header">
                        <button class="close" ui-turn-off="modalShutdown"></button>
                        <h4 class="modal-title">Are you really sure?</h4>
                    </div>
                    <div class="modal-body">
                        <p>Do you wish to shutdown the Stratux?</p>
                        <p>Note that the system will shutdown immediately. Please disconnect the power after the shutdown.</p>
                    </div>
                    <div class="modal-footer">
                        <a ui-turn-off="modalShutdown" class="btn btn-default">Cancel</a>
                        <a ng-click="postShutdown()" ui-turn-off="modalShutdown" ui-turn-on="shuttingdown"
                           class="btn btn-primary">Shutdown</a>
                    </div>
                </div>
            </div>
        </div>
    </div>
<!-- Calibrate Forward Modal -->
    <div class="modal" ui-if="modalCalibrateForward" ui-state="modalCalibrateForward">
        <div class="modal-overlay "></div>
        <div class="vertical-alignment-helper center-block">
            <div class="modal-dialog vertical-align-center">
                <div class="modal-content">
                    <div class="modal-header">
                        <button class="close" ui-turn-off="modalCalibrateForward"></button>
                        <h4 class="modal-title">Set AHRS Sensor Orientation: Forward Direction</h4>
                    </div>
                    <div class="modal-body">
                        <p>Point the Stratux so that the end that will be pointing toward the
                            <strong>nose</strong> of the airplane is pointing toward the sky and press the
                            <strong>Set Forward Direction</strong> button.</p>
                    </div>
                    <div class="modal-footer">
                        <a ui-turn-off="modalCalibrateForward" class="btn btn-default">Cancel</a>
                        <a ng-click="setOrientation('forward')" ui-turn-off="modalCalibrateForward"
                           ui-turn-on="modalCalibrateDone" class="btn btn-default btn-primary">Set Forward Direction</a>
                    </div>
                </div>
            </div>
        </div>
    </div>
<!-- Calibration Success Modal -->
    <div class="modal" ui-if="modalCalibrateDone" ui-state="modalCalibrateDone">
        <div class="modal-overlay "></div>
        <div class="vertical-alignment-helper center-block">
            <div class="modal-dialog vertical-align-center">
                <div class="modal-content">
                    <div class="modal-header">
                        <button class="close" ui-turn-off="modalCalibrateDone"></button>
                        <h4 class="modal-title">Set AHRS Sensor Orientation: Finished</h4>
                    </div>
                    <div class="modal-body">
                        <p>The sensor orientation is set.  These settings will be saved for future flights.
                        Place the Stratux in its in-flight orientation and keep it stationary for 5 seconds
                        after you press the <strong>Done</strong> button.</p>
                    </div>
                    <div class="modal-footer">
                        <a ng-click="setOrientation('done')" ui-turn-off="modalCalibrateDone"
                           class="btn btn-default btn-primary">Done</a>
                    </div>
                </div>
            </div>
        </div>
    </div>
<!-- Calibration Failed Modal -->
    <div class="modal" ui-if="modalCalibrateFailed" ui-state="modalCalibrateFailed">
        <div class="modal-overlay "></div>
        <div class="vertical-alignment-helper center-block">
            <div class="modal-dialog vertical-align-center">
                <div class="modal-content">
                    <div class="modal-header">
                        <button class="close" ui-turn-off="modalCalibrateFailed"></button>
                        <h4 class="modal-title">Set AHRS Sensor Orientation: Failed!</h4>
                    </div>
                    <div class="modal-body">
                        <p>There was an error: {{Orientation_Failure_Message}}</p>
                        <p><div id="orientationFailureMessage"></div></p>
                        <p>The orientation failed.  Please try again.</p>
                    </div>
                    <div class="modal-footer">
                        <a ui-turn-off="modalCalibrateFailed" class="btn btn-default btn-primary">OK</a>
                    </div>
                </div>
            </div>
        </div>
    </div>
<!-- WiFi Success Modal -->
    <div class="modal" ui-if="modalSuccessWiFi" ui-state="modalSuccessWiFi" id="WiFiSuccessModal">
        <div class="modal-overlay "></div>
        <div class="vertical-alignment-helper center-block">
            <div class="modal-dialog vertical-align-center">
                <div class="modal-content">
                    <div class="modal-header">
                        <button class="close" ui-turn-off="modalSuccessWiFi"></button>
                        <h4 class="modal-title">Your WiFi settings were successfully changed.</h4>
                    </div>
                    <div class="modal-body">
                        <p>WiFi SSID: <b>{{WiFiSSID}}</b></p>
                        <p>WiFi Security: <b>{{WiFiSecurityEnabled}}</b></p>
                        <p>WiFi Passphrase: <b>{{WiFiPassphrase}}</b></p>
                        <p>WiFi Channel: <b>{{WiFiChannel}}</b></p>
<<<<<<< HEAD
                        <p>Stratux IP: <b>{{WiFiIPAddress}}</b></p>
=======
                        <p>Smart mode: <b>{{WiFiSmartEnabled}}</b></p>
>>>>>>> 37911bc6
                        <p>Your Stratux's WiFi services are now restarting to apply the new settings. This could take up to 30 seconds.<br/>
                           You might have to reconnect to your new WiFi SSID. </p>
                    </div>
                    <div class="modal-footer">
                        <a ui-turn-off="modalSuccessWiFi" class="btn btn-primary btn-default">Close</a>
                    </div>
                </div>
            </div>
        </div>
    </div>
<!-- WiFi Error Modal -->
    <div class="modal" ui-if="modalErrorWiFi" ui-state="modalErrorWiFi">
        <div class="modal-overlay "></div>
        <div class="vertical-alignment-helper center-block">
            <div class="modal-dialog vertical-align-center">
                <div class="modal-content">
                    <div class="modal-header">
                        <button class="close" ui-turn-off="modalErrorWiFi"></button>
                        <h4 class="modal-title">Errors in your WiFi Settings</h4>
                    </div>
                    <div class="modal-body">
                        <div>{{WiFiErrors.WiFiSSID}}</div>
                        <div>{{WiFiErrors.WiFiPassphrase}}</div>
                    </div>
                    <div class="modal-footer">
                        <a ui-turn-off="modalErrorWiFi" ng-click="resetSettings()" class="btn btn-default">Close</a>
                    </div>
                </div>
            </div>
        </div>
    </div>
<!-- WiFi Canceled Modal -->
    <div class="modal" ui-if="modalCancelWiFi" ui-state="modalCancelWiFi">
        <div class="modal-overlay "></div>
        <div class="vertical-alignment-helper center-block">
            <div class="modal-dialog vertical-align-center">
                <div class="modal-content">
                    <div class="modal-header">
                        <button class="close" ui-turn-off="modalCancelWiFi"></button>
                        <h4 class="modal-title">WiFi Settings: Canceled</h4>
                    </div>
                    <div class="modal-body">
                        <p>WiFi Settings Canceled.</p>
                    </div>
                    <div class="modal-footer">
                        <a ui-turn-off="modalCancelWiFi" ng-click="resetSettings()" class="btn btn-default btn-primary">OK</a>
                    </div>
                </div>
            </div>
        </div>
    </div>
</div><|MERGE_RESOLUTION|>--- conflicted
+++ resolved
@@ -153,15 +153,14 @@
                                     ng-model="WiFiChannel" ng-options="x for x in Channels"></select>
                         </div>
                         <div class="form-group reset-flow">
-<<<<<<< HEAD
-                            <label class="control-label col-xs-5">Stratux IP Address</label>
-                            <input class="col-xs-7" type="text" ip-addr-input ng-model="WiFiIPAddress" placeholder="192.168.10.1" />
-=======
                             <label class="control-label col-xs-7">Smart WiFi</label>
                             <div class="col-xs-5">
                                 <ui-switch ng-model="WiFiSmartEnabled" settings-change></ui-switch>
                             </div>
->>>>>>> 37911bc6
+                        </div>
+                        <div class="form-group reset-flow">
+                            <label class="control-label col-xs-5">Stratux IP Address</label>
+                            <input class="col-xs-7" type="text" ip-addr-input ng-model="WiFiIPAddress" placeholder="192.168.10.1" />
                         </div>
                         <div class="form-group reset-flow">
                             <button class="btn btn-primary btn-block" ng-click="updateWiFi()">Submit WiFi Changes</button>
@@ -417,11 +416,8 @@
                         <p>WiFi Security: <b>{{WiFiSecurityEnabled}}</b></p>
                         <p>WiFi Passphrase: <b>{{WiFiPassphrase}}</b></p>
                         <p>WiFi Channel: <b>{{WiFiChannel}}</b></p>
-<<<<<<< HEAD
+                        <p>Smart mode: <b>{{WiFiSmartEnabled}}</b></p>
                         <p>Stratux IP: <b>{{WiFiIPAddress}}</b></p>
-=======
-                        <p>Smart mode: <b>{{WiFiSmartEnabled}}</b></p>
->>>>>>> 37911bc6
                         <p>Your Stratux's WiFi services are now restarting to apply the new settings. This could take up to 30 seconds.<br/>
                            You might have to reconnect to your new WiFi SSID. </p>
                     </div>
