--- conflicted
+++ resolved
@@ -83,15 +83,9 @@
     			</div>
 				<div class="row">
 					<span class="col-xs-6 text-center">{{gps_lat}}, {{gps_lon}} &plusmn; {{gps_horizontal_accuracy}} m <br>
-<<<<<<< HEAD
-						<b>Height Above Mean Sea Level (MSL):</b> <br>
-						{{gps_alt}} &plusmn; {{gps_vertical_accuracy}} ft  @ {{gps_vert_speed}} ft/min <br>
-						<b>Height Above Ellipsoid (HAE):</b> <br>
-=======
 						<b>Altitude MSL:</b> <br>
 						{{gps_alt}} &plusmn; {{gps_vertical_accuracy}} ft  @ {{gps_vert_speed}} ft/min <br>
 						<b>Height WGS-84 ellipsoid:</b> <br>
->>>>>>> cf28a07c
 						{{ gps_height_above_ellipsoid }} ft
 					</span>
 					<span class="col-xs-6 text-center">{{gps_track}}&deg; @ {{gps_speed}} KTS</span>
