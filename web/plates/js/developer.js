angular.module('appControllers').controller('DeveloperCtrl', DeveloperCtrl); // get the main module contollers set
DeveloperCtrl.$inject = ['$rootScope', '$scope', '$state', '$http', '$interval']; // Inject my dependencies

// create our controller function with all necessary logic
function DeveloperCtrl($rootScope, $scope, $state, $http, $interval) {
	$scope.$parent.helppage = 'plates/developer-help.html';
    
	function connect($scope) {
		if (($scope === undefined) || ($scope === null))
			return; // we are getting called once after clicking away from the status page

		if (($scope.socket === undefined) || ($scope.socket === null)) {
			socket = new WebSocket(URL_STATUS_WS);
			$scope.socket = socket; // store socket in scope for enter/exit usage
		}

		$scope.ConnectState = "Disconnected";

		socket.onopen = function (msg) {
			// $scope.ConnectStyle = "label-success";
			$scope.ConnectState = "Connected";
		};

		socket.onclose = function (msg) {
			// $scope.ConnectStyle = "label-danger";
			$scope.ConnectState = "Disconnected";
			$scope.$apply();
			delete $scope.socket;
			setTimeout(function() {connect($scope);}, 1000);
		};

		socket.onerror = function (msg) {
			// $scope.ConnectStyle = "label-danger";
			$scope.ConnectState = "Error";
			$scope.$apply();
		};

		socket.onmessage = function (msg) {
			console.log('Received status update.')

			var status = JSON.parse(msg.data)
			// Update Status
			$scope.Version = status.Version;
			$scope.Build = status.Build.substr(0, 10);
			$scope.Devices = status.Devices;
			$scope.Ping_connected = status.Ping_connected;
			$scope.Connected_Users = status.Connected_Users;
			$scope.UAT_messages_last_minute = status.UAT_messages_last_minute;
			$scope.UAT_messages_max = status.UAT_messages_max;
			$scope.ES_messages_last_minute = status.ES_messages_last_minute;
			$scope.ES_messages_max = status.ES_messages_max;
			$scope.GPS_satellites_locked = status.GPS_satellites_locked;
			$scope.GPS_satellites_tracked = status.GPS_satellites_tracked;
			$scope.GPS_satellites_seen = status.GPS_satellites_seen;
			$scope.GPS_solution = status.GPS_solution;
			$scope.GPS_position_accuracy = String(status.GPS_solution ? ", " + status.GPS_position_accuracy.toFixed(1) : "");
			$scope.RY835AI_connected = status.RY835AI_connected;
            $scope.UAT_METAR_total = status.UAT_METAR_total;
            $scope.UAT_TAF_total = status.UAT_TAF_total;
            $scope.UAT_NEXRAD_total = status.UAT_NEXRAD_total;
            $scope.UAT_SIGMET_total = status.UAT_SIGMET_total;
            $scope.UAT_PIREP_total = status.UAT_PIREP_total;
            $scope.UAT_NOTAM_total = status.UAT_NOTAM_total;
            $scope.UAT_OTHER_total = status.UAT_OTHER_total;
            $scope.Logfile_Size = status.Logfile_Size;
			// Errors array.
			if (status.Errors.length > 0) {
				$scope.visible_errors = true;
				$scope.Errors = status.Errors;
			}

			var uptime = status.Uptime;
			if (uptime != undefined) {
				var up_d = parseInt((uptime/1000) / 86400),
				    up_h = parseInt((uptime/1000 - 86400*up_d) / 3600),
				    up_m = parseInt((uptime/1000 - 86400*up_d - 3600*up_h) / 60),
				    up_s = parseInt((uptime/1000 - 86400*up_d - 3600*up_h - 60*up_m));
				$scope.Uptime = String(up_d + "/" + ((up_h < 10) ? "0" + up_h : up_h) + ":" + ((up_m < 10) ? "0" + up_m : up_m) + ":" + ((up_s < 10) ? "0" + up_s : up_s));
			} else {
				// $('#Uptime').text('unavailable');
			}
			var boardtemp = status.CPUTemp;
			if (boardtemp != undefined) {
				/* boardtemp is celcius to tenths */
				$scope.CPUTemp = String(boardtemp.toFixed(1) + 'C / ' + ((boardtemp * 9 / 5) + 32.0).toFixed(1) + 'F');
			} else {
				// $('#CPUTemp').text('unavailable');
			}

			$scope.$apply(); // trigger any needed refreshing of data
		};
	}

	$scope.postRestart = function () {
		$http.post(URL_RESTARTAPP).
		then(function (response) {
			// do nothing
			// $scope.$apply();
		}, function (response) {
			// do nothing
		});
<<<<<<< HEAD
	};

	$scope.webUIRefresh = function() {
		location.reload(true);
	}
}
=======
	};    
	$scope.postDeleteLog = function () {
		$http.post(URL_DELETELOGFILE).
		then(function (response) {
			// do nothing
			// $scope.$apply();
		}, function (response) {
			// do nothing
		});
	};    
    
	$scope.postDownloadLog = function () {
		$http.post(URL_DOWNLOADLOGFILE).
		then(function (response) {
			// do nothing
			// $scope.$apply();
		}, function (response) {
			// do nothing
		});   
    };       

	$scope.postDownloadDB = function () {
		$http.post(URL_DOWNLOADDB).
		then(function (response) {
			// do nothing
			// $scope.$apply();
		}, function (response) {
			// do nothing
		});        
    };

	connect($scope); // connect - opens a socket and listens for messages

};
    
>>>>>>> bcd62e7c
<|MERGE_RESOLUTION|>--- conflicted
+++ resolved
@@ -99,15 +99,12 @@
 		}, function (response) {
 			// do nothing
 		});
-<<<<<<< HEAD
 	};
 
 	$scope.webUIRefresh = function() {
 		location.reload(true);
-	}
-}
-=======
-	};    
+	};
+
 	$scope.postDeleteLog = function () {
 		$http.post(URL_DELETELOGFILE).
 		then(function (response) {
@@ -116,8 +113,8 @@
 		}, function (response) {
 			// do nothing
 		});
-	};    
-    
+	};
+
 	$scope.postDownloadLog = function () {
 		$http.post(URL_DOWNLOADLOGFILE).
 		then(function (response) {
@@ -125,8 +122,8 @@
 			// $scope.$apply();
 		}, function (response) {
 			// do nothing
-		});   
-    };       
+		});
+	};
 
 	$scope.postDownloadDB = function () {
 		$http.post(URL_DOWNLOADDB).
@@ -135,11 +132,9 @@
 			// $scope.$apply();
 		}, function (response) {
 			// do nothing
-		});        
-    };
+		});
+	};
 
 	connect($scope); // connect - opens a socket and listens for messages
 
-};
-    
->>>>>>> bcd62e7c
+};