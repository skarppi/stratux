--- conflicted
+++ resolved
@@ -295,35 +295,7 @@
 		// gpsattitude too much --  without WAAS corrections, the algorithm could get jumpy at higher
 		// sampling rates.
 
-<<<<<<< HEAD
-		cfgGnss := []byte{0x00, 0x20, 0x20, 0x06}
-		gps := []byte{0x00, 0x08, 0x10, 0x00, 0x01, 0x00, 0x01, 0x01}  // enable GPS with 8-16 tracking channels
-		sbas := []byte{0x01, 0x02, 0x03, 0x00, 0x01, 0x00, 0x01, 0x01} // enable SBAS (WAAS) with 2-3 tracking channels
-		beidou := []byte{0x03, 0x00, 0x10, 0x00, 0x00, 0x00, 0x01, 0x01}
-		qzss := []byte{0x05, 0x00, 0x03, 0x00, 0x00, 0x00, 0x01, 0x01}
-		glonass := []byte{0x06, 0x04, 0x0E, 0x00, 0x00, 0x00, 0x01, 0x01} // this disables GLONASS
-		galileo := []byte{0x02, 0x04, 0x08, 0x00, 0x00, 0x00, 0x01, 0x01} // this disables Galileo
-
 		if (globalStatus.GPS_detected_type == GPS_TYPE_UBX8) || (globalStatus.GPS_detected_type == GPS_TYPE_UBX9) || (globalStatus.GPS_detected_type == GPS_TYPE_UART) { // assume that any GPS connected to serial GPIO is ublox8 (RY835/6AI)
-			log.Printf("UBX8/9/unknown device detected on USB, or GPS serial connection in use. Attempting GLONASS and Galelio configuration.\n")
-			glonass = []byte{0x06, 0x08, 0x0E, 0x00, 0x01, 0x00, 0x01, 0x01} // this enables GLONASS with 8-14 tracking channels
-			galileo = []byte{0x02, 0x04, 0x08, 0x00, 0x01, 0x00, 0x01, 0x01} // this enables Galileo with 4-8 tracking channels
-			updatespeed = []byte{0x06, 0x00, 0xF4, 0x01, 0x01, 0x00}         // Nav speed 2Hz
-		}
-		cfgGnss = append(cfgGnss, gps...)
-		cfgGnss = append(cfgGnss, sbas...)
-		cfgGnss = append(cfgGnss, beidou...)
-		cfgGnss = append(cfgGnss, qzss...)
-		cfgGnss = append(cfgGnss, glonass...)
-		cfgGnss = append(cfgGnss, galileo...)
-		p.Write(makeUBXCFG(0x06, 0x3E, uint16(len(cfgGnss)), cfgGnss))
-
-		// SBAS configuration for ublox 6 and higher
-		p.Write(makeUBXCFG(0x06, 0x16, 8, []byte{0x01, 0x07, 0x03, 0x00, 0x00, 0x00, 0x00, 0x00}))
-		//Navigation Rate 10Hz for <= UBX7 2Hz for UBX8
-		p.Write(makeUBXCFG(0x06, 0x08, 6, updatespeed))
-=======
-		if (globalStatus.GPS_detected_type == GPS_TYPE_UBX8) || (globalStatus.GPS_detected_type == GPS_TYPE_UART) { // assume that any GPS connected to serial GPIO is ublox8 (RY835/6AI)
 			log.Printf("UBX8 device detected on USB, or GPS serial connection in use. Attempting GLONASS and Galelio configuration.\n")
 			cfgGnss := []byte{0x00, 0x20, 0x20, 0x06}
 			gps := []byte{0x00, 0x08, 0x10, 0x00, 0x01, 0x00, 0x01, 0x01}  // enable GPS with 8-16 tracking channels
@@ -368,7 +340,7 @@
 		// p.Write(makeUBXCFG(0x06, 0x08, 6, []byte{0x19, 0x00, 0x01, 0x00, 0x01, 0x00})) // 25ms & 1 cycle -> 40Hz
 		// p.Write(makeUBXCFG(0x06, 0x08, 6, []byte{0x19, 0x00, 0x04, 0x00, 0x01, 0x00})) // 25ms & 4 cycles -> 10Hz
 		// p.Write(makeUBXCFG(0x06, 0x08, 6, []byte{0x19, 0x00, 0x28, 0x00, 0x01, 0x00})) // 25ms & 40 cycles -> 1Hz
->>>>>>> 333f4d85
+
 
 		// Message output configuration: UBX,00 (position) on each calculated fix; UBX,03 (satellite info) every 5th fix,
 		//  UBX,04 (timing) every 10th, GGA (NMEA position) every 5th. All other NMEA messages disabled.
