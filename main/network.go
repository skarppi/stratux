--- conflicted
+++ resolved
@@ -148,12 +148,8 @@
 	 ***WARNING***: netMutex must be locked before calling this function.
 */
 func isSleeping(k string) bool {
-<<<<<<< HEAD
 	// Unable to listen to ICMP without root - send to everything. Just for debugging.
-	if isX86DebugMode() {
-=======
-	if globalSettings.NoSleep == true {
->>>>>>> cf28a07c
+	if isX86DebugMode() || globalSettings.NoSleep == true {
 		return false
 	}
 	ipAndPort := strings.Split(k, ":")
