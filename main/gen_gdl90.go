/*
	Copyright (c) 2015-2016 Christopher Young
	Distributable under the terms of The "BSD New" License
	that can be found in the LICENSE file, herein included
	as part of this header.

	gen_gdl90.go: Input demodulated UAT and 1090ES information, output GDL90. Heartbeat,
	 ownship, status messages, stats collection.
*/

package main

import (
	"bufio"
	"compress/gzip"
	"encoding/hex"
	"encoding/json"
	"flag"
	"fmt"
	"io"
	"io/ioutil"
	"log"
	"math"
	"os"
	"os/signal"
	"path/filepath"
	"runtime"
	"runtime/pprof"
	"strconv"
	"strings"
	"sync"
	"syscall"
	"time"

	"../uatparse"
	humanize "github.com/dustin/go-humanize"
	"github.com/ricochet2200/go-disk-usage/du"
)

// https://www.faa.gov/nextgen/programs/adsb/Archival/
// https://www.faa.gov/nextgen/programs/adsb/Archival/media/GDL90_Public_ICD_RevA.PDF

var logDirf string      // Directory for all logging
var debugLogf string    // Set according to OS config.
var dataLogFilef string // Set according to OS config.

const (
	configLocation = "/etc/stratux.conf"
	managementAddr = ":80"
	logDir         = "/var/log/"
	debugLogFile   = "stratux.log"
	dataLogFile    = "stratux.sqlite"
	//FlightBox: log to /root.
	logDir_FB           = "/root/"
	wifiConfigLocation  = "/etc/hostapd/hostapd.user"
	maxDatagramSize     = 8192
	maxUserMsgQueueSize = 25000 // About 10MB per port per connected client.

	UPLINK_BLOCK_DATA_BITS  = 576
	UPLINK_BLOCK_BITS       = (UPLINK_BLOCK_DATA_BITS + 160)
	UPLINK_BLOCK_DATA_BYTES = (UPLINK_BLOCK_DATA_BITS / 8)
	UPLINK_BLOCK_BYTES      = (UPLINK_BLOCK_BITS / 8)

	UPLINK_FRAME_BLOCKS     = 6
	UPLINK_FRAME_DATA_BITS  = (UPLINK_FRAME_BLOCKS * UPLINK_BLOCK_DATA_BITS)
	UPLINK_FRAME_BITS       = (UPLINK_FRAME_BLOCKS * UPLINK_BLOCK_BITS)
	UPLINK_FRAME_DATA_BYTES = (UPLINK_FRAME_DATA_BITS / 8)
	UPLINK_FRAME_BYTES      = (UPLINK_FRAME_BITS / 8)

	// assume 6 byte frames: 2 header bytes, 4 byte payload
	// (TIS-B heartbeat with one address, or empty FIS-B APDU)
	UPLINK_MAX_INFO_FRAMES = (424 / 6)

	MSGTYPE_UPLINK       = 0x07
	MSGTYPE_BASIC_REPORT = 0x1E
	MSGTYPE_LONG_REPORT  = 0x1F

	MSGCLASS_UAT   = 0
	MSGCLASS_ES    = 1
	MSGCLASS_FLARM = 2

	LON_LAT_RESOLUTION = float32(180.0 / 8388608.0)
	TRACK_RESOLUTION   = float32(360.0 / 256.0)

	/*
		GPS_TYPE_NMEA     = 0x01
		GPS_TYPE_UBX      = 0x02
		GPS_TYPE_SIRF     = 0x03
		GPS_TYPE_MEDIATEK = 0x04
		GPS_TYPE_FLARM    = 0x05
		GPS_TYPE_GARMIN   = 0x06
	*/

	GPS_TYPE_UBX9     = 0x09
	GPS_TYPE_UBX8     = 0x08
	GPS_TYPE_UBX7     = 0x07
	GPS_TYPE_UBX6     = 0x06
	GPS_TYPE_PROLIFIC = 0x02
	GPS_TYPE_UART     = 0x01
	GPS_PROTOCOL_NMEA = 0x10
	GPS_PROTOCOL_UBX  = 0x30
	// other GPS types to be defined as needed

)

var logFileHandle *os.File
var usage *du.DiskUsage

var maxSignalStrength int

var stratuxBuild string
var stratuxVersion string

var product_name_map = map[int]string{
	0:   "METAR",
	1:   "TAF",
	2:   "SIGMET",
	3:   "Conv SIGMET",
	4:   "AIRMET",
	5:   "PIREP",
	6:   "Severe Wx",
	7:   "Winds Aloft",
	8:   "NOTAM",           //"NOTAM (Including TFRs) and Service Status";
	9:   "D-ATIS",          //"Aerodrome and Airspace – D-ATIS";
	10:  "Terminal Wx",     //"Aerodrome and Airspace - TWIP";
	11:  "AIRMET",          //"Aerodrome and Airspace - AIRMET";
	12:  "SIGMET",          //"Aerodrome and Airspace - SIGMET/Convective SIGMET";
	13:  "SUA",             //"Aerodrome and Airspace - SUA Status";
	20:  "METAR",           //"METAR and SPECI";
	21:  "TAF",             //"TAF and Amended TAF";
	22:  "SIGMET",          //"SIGMET";
	23:  "Conv SIGMET",     //"Convective SIGMET";
	24:  "AIRMET",          //"AIRMET";
	25:  "PIREP",           //"PIREP";
	26:  "Severe Wx",       //"AWW";
	27:  "Winds Aloft",     //"Winds and Temperatures Aloft";
	51:  "NEXRAD",          //"National NEXRAD, Type 0 - 4 level";
	52:  "NEXRAD",          //"National NEXRAD, Type 1 - 8 level (quasi 6-level VIP)";
	53:  "NEXRAD",          //"National NEXRAD, Type 2 - 8 level";
	54:  "NEXRAD",          //"National NEXRAD, Type 3 - 16 level";
	55:  "NEXRAD",          //"Regional NEXRAD, Type 0 - low dynamic range";
	56:  "NEXRAD",          //"Regional NEXRAD, Type 1 - 8 level (quasi 6-level VIP)";
	57:  "NEXRAD",          //"Regional NEXRAD, Type 2 - 8 level";
	58:  "NEXRAD",          //"Regional NEXRAD, Type 3 - 16 level";
	59:  "NEXRAD",          //"Individual NEXRAD, Type 0 - low dynamic range";
	60:  "NEXRAD",          //"Individual NEXRAD, Type 1 - 8 level (quasi 6-level VIP)";
	61:  "NEXRAD",          //"Individual NEXRAD, Type 2 - 8 level";
	62:  "NEXRAD",          //"Individual NEXRAD, Type 3 - 16 level";
	63:  "NEXRAD Regional", //"Global Block Representation - Regional NEXRAD, Type 4 – 8 level";
	64:  "NEXRAD CONUS",    //"Global Block Representation - CONUS NEXRAD, Type 4 - 8 level";
	81:  "Tops",            //"Radar echo tops graphic, scheme 1: 16-level";
	82:  "Tops",            //"Radar echo tops graphic, scheme 2: 8-level";
	83:  "Tops",            //"Storm tops and velocity";
	101: "Lightning",       //"Lightning strike type 1 (pixel level)";
	102: "Lightning",       //"Lightning strike type 2 (grid element level)";
	151: "Lightning",       //"Point phenomena, vector format";
	201: "Surface",         //"Surface conditions/winter precipitation graphic";
	202: "Surface",         //"Surface weather systems";
	254: "G-AIRMET",        //"AIRMET, SIGMET: Bitmap encoding";
	351: "Time",            //"System Time";
	352: "Status",          //"Operational Status";
	353: "Status",          //"Ground Station Status";
	401: "Imagery",         //"Generic Raster Scan Data Product APDU Payload Format Type 1";
	402: "Text",
	403: "Vector Imagery", //"Generic Vector Data Product APDU Payload Format Type 1";
	404: "Symbols",
	405: "Text",
	411: "Text",    //"Generic Textual Data Product APDU Payload Format Type 1";
	412: "Symbols", //"Generic Symbolic Product APDU Payload Format Type 1";
	413: "Text",    //"Generic Textual Data Product APDU Payload Format Type 2";
}

// CRC16 table generated to use to work with GDL90 messages.
var Crc16Table [256]uint16

// Current AHRS, pressure altitude, etc.
var mySituation SituationData

type WriteCloser interface {
	io.Writer
	io.Closer
}

type ReadCloser interface {
	io.Reader
	io.Closer
}

type msg struct {
	MessageClass     uint
	TimeReceived     time.Time
	Data             string
	Products         []uint32
	Signal_amplitude int
	Signal_strength  float64
	ADSBTowerID      string // Index in the 'ADSBTowers' map, if this is a parseable uplink message.
	uatMsg           *uatparse.UATMsg
}

// Raw inputs.
var MsgLog []msg

// Time gen_gdl90 was started.
var timeStarted time.Time

type ADSBTower struct {
	Lat                         float64
	Lng                         float64
	Signal_strength_now         float64 // Current RSSI (dB)
	Signal_strength_max         float64 // all-time peak RSSI (dB) observed for this tower
	Energy_last_minute          uint64  // Summation of power observed for this tower across all messages last minute
	Signal_strength_last_minute float64 // Average RSSI (dB) observed for this tower last minute
	Messages_last_minute        uint64
}

var ADSBTowers map[string]ADSBTower // Running list of all towers seen. (lat,lng) -> ADSBTower
var ADSBTowerMutex *sync.Mutex

// Construct the CRC table. Adapted from FAA ref above.
func crcInit() {
	var i uint16
	var bitctr uint16
	var crc uint16
	for i = 0; i < 256; i++ {
		crc = (i << 8)
		for bitctr = 0; bitctr < 8; bitctr++ {
			z := uint16(0)
			if (crc & 0x8000) != 0 {
				z = 0x1021
			}
			crc = (crc << 1) ^ z
		}
		Crc16Table[i] = crc
	}
}

// Compute CRC. Adapted from FAA ref above.
func crcCompute(data []byte) uint16 {
	ret := uint16(0)
	for i := 0; i < len(data); i++ {
		ret = Crc16Table[ret>>8] ^ (ret << 8) ^ uint16(data[i])
	}
	return ret
}

func prepareMessage(data []byte) []byte {
	// Compute CRC before modifying the message.
	crc := crcCompute(data)
	// Add the two CRC16 bytes before replacing control characters.
	data = append(data, byte(crc&0xFF))
	data = append(data, byte(crc>>8))

	tmp := []byte{0x7E} // Flag start.

	// Copy the message over, escaping 0x7E (Flag Byte) and 0x7D (Control-Escape).
	for i := 0; i < len(data); i++ {
		mv := data[i]
		if (mv == 0x7E) || (mv == 0x7D) {
			mv = mv ^ 0x20
			tmp = append(tmp, 0x7D)
		}
		tmp = append(tmp, mv)
	}

	tmp = append(tmp, 0x7E) // Flag end.

	return tmp
}

func makeLatLng(v float32) []byte {
	ret := make([]byte, 3)

	v = v / LON_LAT_RESOLUTION
	wk := int32(v)

	ret[0] = byte((wk & 0xFF0000) >> 16)
	ret[1] = byte((wk & 0x00FF00) >> 8)
	ret[2] = byte((wk & 0x0000FF))

	return ret
}

func isDetectedOwnshipValid() bool {
	return stratuxClock.Since(OwnshipTrafficInfo.Last_seen).Seconds() < 10
}

func makeOwnshipReport() bool {
	gpsValid := isGPSValid()
	selfOwnshipValid := isDetectedOwnshipValid()
	if !gpsValid && !selfOwnshipValid {
		return false
	}
	curOwnship := OwnshipTrafficInfo

	msg := make([]byte, 28)
	// See p.16.
	msg[0] = 0x0A // Message type "Ownship".

	// Ownship Target Identify (see 3.5.1.2 of GDL-90 Specifications)
	// First half of byte is 0 for 'No Traffic Alert'
	// Second half of byte is 0 for 'ADS-B with ICAO'
	msg[1] = 0x00 // Alert status, address type.

	code, _ := hex.DecodeString(globalSettings.OwnshipModeS)
	if len(code) != 3 {
		// Reserved dummy code.
		msg[2] = 0xF0
		msg[3] = 0x00
		msg[4] = 0x00
	} else {
		msg[2] = code[0] // Mode S address.
		msg[3] = code[1] // Mode S address.
		msg[4] = code[2] // Mode S address.
	}

	var tmp []byte
	if selfOwnshipValid {
		tmp = makeLatLng(curOwnship.Lat)
		msg[5] = tmp[0] // Latitude.
		msg[6] = tmp[1] // Latitude.
		msg[7] = tmp[2] // Latitude.
		tmp = makeLatLng(curOwnship.Lng)
		msg[8] = tmp[0]  // Longitude.
		msg[9] = tmp[1]  // Longitude.
		msg[10] = tmp[2] // Longitude.
	} else {
		tmp = makeLatLng(mySituation.GPSLatitude)
		msg[5] = tmp[0] // Latitude.
		msg[6] = tmp[1] // Latitude.
		msg[7] = tmp[2] // Latitude.
		tmp = makeLatLng(mySituation.GPSLongitude)
		msg[8] = tmp[0]  // Longitude.
		msg[9] = tmp[1]  // Longitude.
		msg[10] = tmp[2] // Longitude.
	}

	// This is **PRESSURE ALTITUDE**
	alt := uint16(0xFFF) // 0xFFF "invalid altitude."
	validAltf := false

	var altf float64

	if selfOwnshipValid {
		altf = float64(curOwnship.Alt)
		validAltf = true
	} else if isTempPressValid() {
		altf = float64(mySituation.BaroPressureAltitude)
		validAltf = true
	} else if isGPSValid() {
		altf = float64(mySituation.GPSAltitudeMSL)
		validAltf = true
	}

	if validAltf {
		altf = (altf + 1000) / 25
		alt = uint16(altf) & 0xFFF // Should fit in 12 bits.
	}

	msg[11] = byte((alt & 0xFF0) >> 4) // Altitude.
	msg[12] = byte((alt & 0x00F) << 4)
	if selfOwnshipValid || isGPSGroundTrackValid() {
		msg[12] = msg[12] | 0x09 // "Airborne" + "True Track"
	}

	msg[13] = byte(0x80 | (mySituation.GPSNACp & 0x0F)) //Set NIC = 8 and use NACp from gps.go.

	gdSpeed := uint16(0) // 1kt resolution.
	if selfOwnshipValid && curOwnship.Speed_valid {
		gdSpeed = curOwnship.Speed
	} else if isGPSGroundTrackValid() {
		gdSpeed = uint16(mySituation.GPSGroundSpeed + 0.5)
	}

	// gdSpeed should fit in 12 bits.
	msg[14] = byte((gdSpeed & 0xFF0) >> 4)
	msg[15] = byte((gdSpeed & 0x00F) << 4)

	verticalVelocity := int16(0x800) // ft/min. 64 ft/min resolution.
	//TODO: 0x800 = no information available.
	// verticalVelocity should fit in 12 bits.
	msg[15] = msg[15] | byte((verticalVelocity&0x0F00)>>8)
	msg[16] = byte(verticalVelocity & 0xFF)

	// Track is degrees true, set from GPS true course.
	groundTrack := float32(0)
	if selfOwnshipValid {
		groundTrack = float32(curOwnship.Track)
	} else if isGPSGroundTrackValid() {
		groundTrack = mySituation.GPSTrueCourse
	}

	tempTrack := groundTrack + TRACK_RESOLUTION/2 // offset by half the 8-bit resolution to minimize binning error

	for tempTrack > 360 {
		tempTrack -= 360
	}
	for tempTrack < 0 {
		tempTrack += 360
	}

	trk := uint8(tempTrack / TRACK_RESOLUTION) // Resolution is ~1.4 degrees.

	//log.Printf("For groundTrack = %.2f°, tempTrack= %.2f, trk = %d (%f°)\n",groundTrack,tempTrack,trk,float32(trk)*TRACK_RESOLUTION)

	msg[17] = byte(trk)

	msg[18] = 0x01 // "Light (ICAO) < 15,500 lbs"

	if selfOwnshipValid {
		// Limit tail number to 7 characters.
		tail := curOwnship.Tail
		if len(tail) > 7 {
			tail = tail[:7]
		}
		// Copy tail number into message.
		for i := 0; i < len(tail); i++ {
			msg[19+i] = tail[i]
		}
	}

	myReg := "Stratux" // Default callsign.
	// Use icao2reg() results for ownship tail number, if available.
	if len(code) == 3 {
		uintIcao := uint32(code[0])<<16 | uint32(code[1])<<8 | uint32(code[2])
		regFromIcao, regFromIcaoValid := icao2reg(uintIcao)
		if regFromIcaoValid {
			// Valid "decoded" registration. Use this for the reg.
			myReg = regFromIcao
		}
	}

	// Truncate registration to 8 characters.
	if len(myReg) > 8 {
		myReg = myReg[:8]
	}

	// Write the callsign.
	for i := 0; i < len(myReg); i++ {
		msg[19+i] = myReg[i]
	}

	sendGDL90(prepareMessage(msg), false)
	return true
}

func makeOwnshipGeometricAltitudeReport() bool {
	if !isGPSValid() {
		return false
	}
	msg := make([]byte, 5)
	// See p.28.
	msg[0] = 0x0B // Message type "Ownship Geo Alt".

	var GPSalt float32
	if globalSettings.GDL90MSLAlt_Enabled {
		GPSalt = mySituation.GPSAltitudeMSL
	} else {
		GPSalt = mySituation.GPSHeightAboveEllipsoid
	}
	encodedAlt := int16(GPSalt / 5)    // GPS Altitude, encoded to 16-bit int using 5-foot resolution
	msg[1] = byte(encodedAlt >> 8)     // Altitude.
	msg[2] = byte(encodedAlt & 0x00FF) // Altitude.

	//TODO: "Figure of Merit". 0x7FFF "Not available".
	msg[3] = 0x00
	msg[4] = 0x0A

	sendGDL90(prepareMessage(msg), false)
	return true
}

/*

	"SX" Stratux GDL90 message.
	http://hiltonsoftware.com/stratux/ for latest version (currently using V104)

*/

func makeStratuxStatus() []byte {
	msg := make([]byte, 29)
	msg[0] = 'S'
	msg[1] = 'X'
	msg[2] = 1

	msg[3] = 1 // "message version".

	// Version code. Messy parsing to fit into four bytes.
	thisVers := stratuxVersion[1:]                       // Skip first character, should be 'v'.
	m_str := thisVers[0:strings.Index(thisVers, ".")]    // Major version.
	mib_str := thisVers[strings.Index(thisVers, ".")+1:] // Minor and build version.

	tp := 0 // Build "type".
	mi_str := ""
	b_str := ""
	if strings.Index(mib_str, "rc") != -1 {
		tp = 3
		mi_str = mib_str[0:strings.Index(mib_str, "rc")]
		b_str = mib_str[strings.Index(mib_str, "rc")+2:]
	} else if strings.Index(mib_str, "r") != -1 {
		tp = 2
		mi_str = mib_str[0:strings.Index(mib_str, "r")]
		b_str = mib_str[strings.Index(mib_str, "r")+1:]
	} else if strings.Index(mib_str, "b") != -1 {
		tp = 1
		mi_str = mib_str[0:strings.Index(mib_str, "b")]
		b_str = mib_str[strings.Index(mib_str, "b")+1:]
	}

	// Convert to strings.
	m, _ := strconv.Atoi(m_str)
	mi, _ := strconv.Atoi(mi_str)
	b, _ := strconv.Atoi(b_str)

	msg[4] = byte(m)
	msg[5] = byte(mi)
	msg[6] = byte(tp)
	msg[7] = byte(b)

	//TODO: Hardware revision.
	msg[8] = 0xFF
	msg[9] = 0xFF
	msg[10] = 0xFF
	msg[11] = 0xFF

	// Valid and enabled flags.
	// Valid/Enabled: GPS portion.
	if isGPSValid() {
		switch mySituation.GPSFixQuality {
		case 1: // 1 = 3D GPS.
			msg[13] = 1
		case 2: // 2 = DGPS (SBAS /WAAS).
			msg[13] = 2
		default: // Zero.
		}
	}

	// Valid/Enabled: AHRS portion.
	if isAHRSValid() {
		msg[13] = msg[13] | (1 << 2)
	}

	// Valid/Enabled: Pressure altitude portion.
	if isTempPressValid() {
		msg[13] = msg[13] | (1 << 3)
	}

	// Valid/Enabled: CPU temperature portion.
	if isCPUTempValid(globalStatus.CPUTemp) {
		msg[13] = msg[13] | (1 << 4)
	}

	// Valid/Enabled: UAT portion.
	if globalSettings.UAT_Enabled {
		msg[13] = msg[13] | (1 << 5)
	}

	// Valid/Enabled: ES portion.
	if globalSettings.ES_Enabled {
		msg[13] = msg[13] | (1 << 6)
	}

	// Ping provides ES and UAT
	if globalSettings.Ping_Enabled {
		msg[13] = msg[13] | (1 << 5) | (1 << 6)
	}

	// Valid/Enabled: GPS Enabled portion.
	if globalSettings.GPS_Enabled {
		msg[13] = msg[13] | (1 << 7)
	}

	// Valid/Enabled: AHRS Enabled portion.
	if globalSettings.IMU_Sensor_Enabled {
		msg[12] = 1 << 0
	}

	// Valid/Enabled: last bit unused.

	// Connected hardware: number of radios.
	msg[15] = msg[15] | (byte(globalStatus.Devices) & 0x3)

	// Connected hardware: IMU (spec really says just RY835AI, could revise for other IMUs
	if globalStatus.IMUConnected {
		msg[15] = msg[15] | (1 << 2)
	}

	// Number of GPS satellites locked.
	msg[16] = byte(globalStatus.GPS_satellites_locked)

	// Number of satellites tracked
	msg[17] = byte(globalStatus.GPS_satellites_tracked)

	// Number of UAT traffic targets.
	msg[18] = byte((globalStatus.UAT_traffic_targets_tracking & 0xFF00) >> 8)
	msg[19] = byte(globalStatus.UAT_traffic_targets_tracking & 0xFF)
	// Number of 1090ES traffic targets.
	msg[20] = byte((globalStatus.ES_traffic_targets_tracking & 0xFF00) >> 8)
	msg[21] = byte(globalStatus.ES_traffic_targets_tracking & 0xFF)

	// Number of UAT messages per minute.
	msg[22] = byte((globalStatus.UAT_messages_last_minute & 0xFF00) >> 8)
	msg[23] = byte(globalStatus.UAT_messages_last_minute & 0xFF)
	// Number of 1090ES messages per minute.
	msg[24] = byte((globalStatus.ES_messages_last_minute & 0xFF00) >> 8)
	msg[25] = byte(globalStatus.ES_messages_last_minute & 0xFF)

	// CPU temperature.
	v := uint16(float32(10.0) * globalStatus.CPUTemp)

	msg[26] = byte((v & 0xFF00) >> 8)
	msg[27] = byte(v & 0xFF)

	// Number of ADS-B towers. Map structure is protected by ADSBTowerMutex.
	ADSBTowerMutex.Lock()
	num_towers := uint8(len(ADSBTowers))

	msg[28] = byte(num_towers)

	// List of ADS-B towers (lat, lng).
	for _, tower := range ADSBTowers {
		tmp := makeLatLng(float32(tower.Lat))
		msg = append(msg, tmp[0]) // Latitude.
		msg = append(msg, tmp[1]) // Latitude.
		msg = append(msg, tmp[2]) // Latitude.

		tmp = makeLatLng(float32(tower.Lng))
		msg = append(msg, tmp[0]) // Longitude.
		msg = append(msg, tmp[1]) // Longitude.
		msg = append(msg, tmp[2]) // Longitude.
	}
	ADSBTowerMutex.Unlock()
	return prepareMessage(msg)
}

/*

	"Stratux" GDL90 message.

	Message ID 0xCC.
	Byte1: p p p p p p GPS AHRS
	First 6 bytes are protocol version codes.
	Protocol 1: GPS on/off | AHRS on/off.
*/

func makeStratuxHeartbeat() []byte {
	msg := make([]byte, 2)
	msg[0] = 0xCC // Message type "Stratux".
	msg[1] = 0
	if isGPSValid() {
		msg[1] = 0x02
	}
	if isAHRSValid() {
		msg[1] = msg[1] | 0x01
	}

	protocolVers := int8(1)
	msg[1] = msg[1] | byte(protocolVers<<2)

	return prepareMessage(msg)
}

/*

	ForeFlight "ID Message".

	Sends device information to ForeFlight.

*/
func makeFFIDMessage() []byte {
	msg := make([]byte, 39)
	msg[0] = 0x65 // Message type "ForeFlight".
	msg[1] = 0    // ID message identifier.
	msg[2] = 1    // Message version.
	// Serial number. Set to "invalid" for now.
	for i := 3; i <= 10; i++ {
		msg[i] = 0xFF
	}
	devShortName := "Stratux" // Temporary. Will be populated in the future with other names.
	if len(devShortName) > 8 {
		devShortName = devShortName[:8] // 8 chars.
	}
	copy(msg[11:], devShortName)

	devLongName := fmt.Sprintf("%s-%s", stratuxVersion, stratuxBuild)
	if len(devLongName) > 16 {
		devLongName = devLongName[:16] // 16 chars.
	}
	copy(msg[19:], devLongName)

	if globalSettings.GDL90MSLAlt_Enabled {
		msg[38] = 0x01 // Capabilities mask. MSL altitude for Ownship Geometric report.
	}

	return prepareMessage(msg)
}

func makeHeartbeat() []byte {
	msg := make([]byte, 7)
	// See p.10.
	msg[0] = 0x00 // Message type "Heartbeat".
	msg[1] = 0x01 // "UAT Initialized".
	if isGPSValid() {
		msg[1] = msg[1] | 0x80
	}
	msg[1] = msg[1] | 0x10 //FIXME: Addr talkback.

	// "Maintenance Req'd". Add flag if there are any current critical system errors.
	if len(globalStatus.Errors) > 0 {
		msg[1] = msg[1] | 0x40
	}

	nowUTC := time.Now().UTC()
	// Seconds since 0000Z.
	midnightUTC := time.Date(nowUTC.Year(), nowUTC.Month(), nowUTC.Day(), 0, 0, 0, 0, time.UTC)
	secondsSinceMidnightUTC := uint32(nowUTC.Sub(midnightUTC).Seconds())

	msg[2] = byte(((secondsSinceMidnightUTC >> 16) << 7) | 0x1) // UTC OK.
	msg[3] = byte((secondsSinceMidnightUTC & 0xFF))
	msg[4] = byte((secondsSinceMidnightUTC & 0xFFFF) >> 8)

	// TODO. Number of uplink messages. See p.12.
	// msg[5]
	// msg[6]

	return prepareMessage(msg)
}

func relayMessage(msgtype uint16, msg []byte) {
	ret := make([]byte, len(msg)+4)
	// See p.15.
	ret[0] = byte(msgtype) // Uplink message ID.
	ret[1] = 0x00          //TODO: Time.
	ret[2] = 0x00          //TODO: Time.
	ret[3] = 0x00          //TODO: Time.

	for i := 0; i < len(msg); i++ {
		ret[i+4] = msg[i]
	}

	sendGDL90(prepareMessage(ret), true)
}

func blinkStatusLED() {
	timer := time.NewTicker(100 * time.Millisecond)
	ledON := false
	for {
		<-timer.C
		if ledON {
			ioutil.WriteFile("/sys/class/leds/led0/brightness", []byte("0\n"), 0644)
		} else {
			ioutil.WriteFile("/sys/class/leds/led0/brightness", []byte("1\n"), 0644)
		}
		ledON = !ledON
	}
}

func sendAllOwnshipInfo() {
	//log.Printf("Sending ownship info")
	sendGDL90(makeHeartbeat(), false)
	if !globalSettings.SkyDemonAndroidHack {
		// Skydemon ignores these anyway - reduce data rate a bit
		sendGDL90(makeStratuxHeartbeat(), false)
		sendGDL90(makeStratuxStatus(), false)
		sendGDL90(makeFFIDMessage(), false)
	}
	makeOwnshipReport()
	makeOwnshipGeometricAltitudeReport()
}

func heartBeatSender() {
	timerFast := time.NewTicker(150 * time.Millisecond)
	timer := time.NewTicker(1 * time.Second)
	timerMessageStats := time.NewTicker(2 * time.Second)
	ledBlinking := false
	for {
		select {
		case <-timerFast.C:
			// Skydemon Android socket bug workaround: send ownship info every 200ms
			if globalSettings.SkyDemonAndroidHack {
				sendAllOwnshipInfo()
			}
		case <-timer.C:
			// Green LED - always on during normal operation.
			//  Blinking when there is a critical system error (and Stratux is still running).

			if len(globalStatus.Errors) == 0 { // Any system errors?
				if !globalStatus.NightMode { // LED is off by default (/boot/config.txt.)
					// Turn on green ACT LED on the Pi.
					ioutil.WriteFile("/sys/class/leds/led0/brightness", []byte("1\n"), 0644)
				}
			} else if !ledBlinking {
				// This assumes that system errors do not disappear until restart.
				go blinkStatusLED()
				ledBlinking = true
			}

			// Normal behaviour: Send ownship info once per secopnd
			if !globalSettings.SkyDemonAndroidHack {
				sendAllOwnshipInfo()
			}

			sendNetFLARM(makeGPRMCString())
			sendNetFLARM(makeGPGGAString())
			sendNetFLARM("$GPGSA,A,3,,,,,,,,,,,,,1.0,1.0,1.0*33\r\n")

			// --- debug code: traffic demo ---
			// Uncomment and compile to display large number of artificial traffic targets
			/*
				numTargets := uint32(36)
				hexCode := uint32(0xFF0000)

				for i := uint32(0); i < numTargets; i++ {
					tail := fmt.Sprintf("DEMO%d", i)
					alt := float32((i*117%2000)*25 + 2000)
					hdg := int32((i * 149) % 360)
					spd := float64(50 + ((i*23)%13)*37)

					updateDemoTraffic(i|hexCode, tail, alt, spd, hdg)

				}
			*/

			// ---end traffic demo code ---
			sendTrafficUpdates()
			updateStatus()
		case <-timerMessageStats.C:
			// Save a bit of CPU by not pruning the message log every 1 second.
			updateMessageStats()
		}
	}
}

func updateMessageStats() {
	t := make([]msg, 0)
	m := len(MsgLog)
	UAT_messages_last_minute := uint(0)
	ES_messages_last_minute := uint(0)
	FLARM_messages_last_minute := uint(0)

	ADSBTowerMutex.Lock()
	defer ADSBTowerMutex.Unlock()

	// Clear out ADSBTowers stats.
	for t, tinf := range ADSBTowers {
		tinf.Messages_last_minute = 0
		tinf.Energy_last_minute = 0
		ADSBTowers[t] = tinf
	}

	for i := 0; i < m; i++ {
		if stratuxClock.Since(MsgLog[i].TimeReceived).Minutes() < 1 {
			t = append(t, MsgLog[i])
			if MsgLog[i].MessageClass == MSGCLASS_UAT {
				UAT_messages_last_minute++
				if len(MsgLog[i].ADSBTowerID) > 0 { // Update tower stats.
					tid := MsgLog[i].ADSBTowerID

					if _, ok := ADSBTowers[tid]; !ok { // First time we've seen the tower? Start tracking.
						var newTower ADSBTower
						newTower.Lat = MsgLog[i].uatMsg.Lat
						newTower.Lng = MsgLog[i].uatMsg.Lon
						newTower.Signal_strength_max = -999 // dBmax = 0, so this needs to initialize below scale ( << -48 dB)
						ADSBTowers[tid] = newTower
					}

					twr := ADSBTowers[tid]
					twr.Signal_strength_now = MsgLog[i].Signal_strength

					twr.Energy_last_minute += uint64((MsgLog[i].Signal_amplitude) * (MsgLog[i].Signal_amplitude))
					twr.Messages_last_minute++
					if MsgLog[i].Signal_strength > twr.Signal_strength_max { // Update alltime max signal strength.
						twr.Signal_strength_max = MsgLog[i].Signal_strength
					}
					ADSBTowers[tid] = twr
				}
			} else if MsgLog[i].MessageClass == MSGCLASS_ES {
				ES_messages_last_minute++
			} else if MsgLog[i].MessageClass == MSGCLASS_FLARM {
				FLARM_messages_last_minute++
			}
		}
	}
	MsgLog = t
	globalStatus.UAT_messages_last_minute = UAT_messages_last_minute
	globalStatus.ES_messages_last_minute = ES_messages_last_minute
	globalStatus.FLARM_messages_last_minute = FLARM_messages_last_minute

	// Update "max messages/min" counters.
	if globalStatus.UAT_messages_max < UAT_messages_last_minute {
		globalStatus.UAT_messages_max = UAT_messages_last_minute
	}
	if globalStatus.ES_messages_max < ES_messages_last_minute {
		globalStatus.ES_messages_max = ES_messages_last_minute
	}
	if globalStatus.FLARM_messages_max < FLARM_messages_last_minute {
		globalStatus.FLARM_messages_max = FLARM_messages_last_minute
	}

	// Update average signal strength over last minute for all ADSB towers.
	for t, tinf := range ADSBTowers {
		if tinf.Messages_last_minute == 0 || tinf.Energy_last_minute == 0 {
			tinf.Signal_strength_last_minute = -999
		} else {
			tinf.Signal_strength_last_minute = 10 * (math.Log10(float64((tinf.Energy_last_minute / tinf.Messages_last_minute))) - 6)
		}
		ADSBTowers[t] = tinf
	}

}

func updateStatus() {
	if mySituation.GPSFixQuality == 2 {
		globalStatus.GPS_solution = "GPS + SBAS (WAAS / EGNOS)"
	} else if mySituation.GPSFixQuality == 1 {
		globalStatus.GPS_solution = "3D GPS"
	} else if mySituation.GPSFixQuality == 6 {
		globalStatus.GPS_solution = "Dead Reckoning"
	} else if mySituation.GPSFixQuality == 0 {
		globalStatus.GPS_solution = "No Fix"
	} else {
		globalStatus.GPS_solution = "Unknown"
	}

	if !(globalStatus.GPS_connected) || !(isGPSConnected()) { // isGPSConnected looks for valid NMEA messages. GPS_connected is set by gpsSerialReader and will immediately fail on disconnected USB devices, or in a few seconds after "blocked" comms on ttyAMA0.

		mySituation.muSatellite.Lock()
		Satellites = make(map[string]SatelliteInfo)
		mySituation.muSatellite.Unlock()

		mySituation.GPSSatellites = 0
		mySituation.GPSSatellitesSeen = 0
		mySituation.GPSSatellitesTracked = 0
		mySituation.GPSFixQuality = 0
		globalStatus.GPS_solution = "Disconnected"
		globalStatus.GPS_connected = false
	}

	globalStatus.GPS_satellites_locked = mySituation.GPSSatellites
	globalStatus.GPS_satellites_seen = mySituation.GPSSatellitesSeen
	globalStatus.GPS_satellites_tracked = mySituation.GPSSatellitesTracked
	globalStatus.GPS_position_accuracy = mySituation.GPSHorizontalAccuracy

	// Update Uptime value
	globalStatus.Uptime = int64(stratuxClock.Milliseconds)
	globalStatus.UptimeClock = stratuxClock.Time

	usage = du.NewDiskUsage("/")
	globalStatus.DiskBytesFree = usage.Free()
	fileInfo, err := logFileHandle.Stat()
	if err == nil {
		globalStatus.Logfile_Size = fileInfo.Size()
	}

	var ahrsLogSize int64
	ahrsLogFiles, _ := ioutil.ReadDir("/var/log")
	for _, f := range ahrsLogFiles {
		if v, _ := filepath.Match("sensors_*.csv", f.Name()); v {
			ahrsLogSize += f.Size()
		}
	}
	globalStatus.AHRS_LogFiles_Size = ahrsLogSize
}

type WeatherMessage struct {
	Type              string
	Location          string
	Time              string
	Data              string
	LocaltimeReceived time.Time
}

// Send update to connected websockets.
func registerADSBTextMessageReceived(msg string, uatMsg *uatparse.UATMsg) {
	x := strings.Split(msg, " ")
	if len(x) < 5 {
		return
	}

	var wm WeatherMessage

	if (x[0] == "METAR") || (x[0] == "SPECI") {
		globalStatus.UAT_METAR_total++
	}
	if (x[0] == "TAF") || (x[0] == "TAF.AMD") {
		globalStatus.UAT_TAF_total++
	}
	if x[0] == "WINDS" {
		globalStatus.UAT_TAF_total++
	}
	if x[0] == "PIREP" {
		globalStatus.UAT_PIREP_total++
	}
	wm.Type = x[0]
	wm.Location = x[1]
	wm.Time = x[2]
	wm.Data = strings.Join(x[3:], " ")
	wm.LocaltimeReceived = stratuxClock.Time

	// Send to weatherUpdate channel for any connected clients.
	weatherUpdate.SendJSON(wm)
}

func UpdateUATStats(ProductID uint32) {
	switch ProductID {
	case 0, 20:
		globalStatus.UAT_METAR_total++
	case 1, 21:
		globalStatus.UAT_TAF_total++
	case 51, 52, 53, 54, 55, 56, 57, 58, 59, 60, 61, 62, 63, 64, 81, 82, 83:
		globalStatus.UAT_NEXRAD_total++
	// AIRMET and SIGMETS
	case 2, 3, 4, 6, 11, 12, 22, 23, 24, 26, 254:
		globalStatus.UAT_SIGMET_total++
	case 5, 25:
		globalStatus.UAT_PIREP_total++
	case 8:
		globalStatus.UAT_NOTAM_total++
	case 413:
		// Do nothing in the case since text is recorded elsewhere
		return
	default:
		globalStatus.UAT_OTHER_total++
	}
}

func parseInput(buf string) ([]byte, uint16) {
	//FIXME: We're ignoring all invalid format UAT messages (not sending to datalog).
	x := strings.Split(buf, ";") // Discard everything after the first ';'.
	s := x[0]
	if len(s) == 0 {
		return nil, 0
	}
	msgtype := uint16(0)
	isUplink := false

	if s[0] == '+' {
		isUplink = true
	}

	var thisSignalStrength int

	if /*isUplink &&*/ len(x) >= 3 {
		// See if we can parse out the signal strength.
		ss := x[2]
		//log.Printf("x[2] = %s\n",ss)
		if strings.HasPrefix(ss, "ss=") {
			ssStr := ss[3:]
			if ssInt, err := strconv.Atoi(ssStr); err == nil {
				thisSignalStrength = ssInt
				if isUplink && (ssInt > maxSignalStrength) { // only look at uplinks; ignore ADS-B and TIS-B/ADS-R messages
					maxSignalStrength = ssInt
				}
			} else {
				//log.Printf("Error was %s\n",err.Error())
			}
		}
	}

	if s[0] == '-' {
		parseDownlinkReport(s, int(thisSignalStrength))
	}

	s = s[1:]
	msglen := len(s) / 2

	if len(s)%2 != 0 { // Bad format.
		return nil, 0
	}

	if isUplink && msglen == UPLINK_FRAME_DATA_BYTES {
		msgtype = MSGTYPE_UPLINK
	} else if msglen == 48 {
		// With Reed Solomon appended
		msgtype = MSGTYPE_LONG_REPORT
	} else if msglen == 34 {
		msgtype = MSGTYPE_LONG_REPORT
	} else if msglen == 18 {
		msgtype = MSGTYPE_BASIC_REPORT
	} else {
		msgtype = 0
	}

	if msgtype == 0 {
		log.Printf("UNKNOWN MESSAGE TYPE: %s - msglen=%d\n", s, msglen)
	}

	// Now, begin converting the string into a byte array.
	frame := make([]byte, UPLINK_FRAME_DATA_BYTES)
	hex.Decode(frame, []byte(s))

	var thisMsg msg
	thisMsg.MessageClass = MSGCLASS_UAT
	thisMsg.TimeReceived = stratuxClock.Time
	thisMsg.Data = buf
	thisMsg.Signal_amplitude = thisSignalStrength
	if thisSignalStrength > 0 {
		thisMsg.Signal_strength = 20 * math.Log10((float64(thisSignalStrength))/1000)
	} else {
		thisMsg.Signal_strength = -999
	}
	thisMsg.Products = make([]uint32, 0)
	if msgtype == MSGTYPE_UPLINK {
		// Parse the UAT message.
		uatMsg, err := uatparse.New(buf)
		if err == nil {
			uatMsg.DecodeUplink()
			towerid := fmt.Sprintf("(%f,%f)", uatMsg.Lat, uatMsg.Lon)
			thisMsg.ADSBTowerID = towerid
			// Get all of the "product ids".
			for _, f := range uatMsg.Frames {
				thisMsg.Products = append(thisMsg.Products, f.Product_id)
				UpdateUATStats(f.Product_id)
				weatherRawUpdate.SendJSON(f)
			}
			// Get all of the text reports.
			textReports, _ := uatMsg.GetTextReports()
			for _, r := range textReports {
				registerADSBTextMessageReceived(r, uatMsg)
			}
			thisMsg.uatMsg = uatMsg
		}
	}

	MsgLog = append(MsgLog, thisMsg)
	logMsg(thisMsg)

	return frame, msgtype
}

func getProductNameFromId(product_id int) string {
	name, present := product_name_map[product_id]
	if present {
		return name
	}

	if product_id == 600 || (product_id >= 2000 && product_id <= 2005) {
		return "Custom/Test"
	}

	return fmt.Sprintf("Unknown (%d)", product_id)
}

type settings struct {
	UAT_Enabled          bool
	ES_Enabled           bool
	FLARM_Enabled        bool
	Ping_Enabled         bool
	GPS_Enabled          bool
	BMP_Sensor_Enabled   bool
	IMU_Sensor_Enabled   bool
	NetworkOutputs       []networkConnection
	SerialOutputs        map[string]serialConnection
	DisplayTrafficSource bool
	DEBUG                bool
	ReplayLog            bool
	AHRSLog              bool
	IMUMapping           [2]int     // Map from aircraft axis to sensor axis: accelerometer
	SensorQuaternion     [4]float64 // Quaternion mapping from sensor frame to aircraft frame
	C, D                 [3]float64 // IMU Accel, Gyro zero bias
	PPM                  int
	OwnshipModeS         string
	WatchList            string
	DeveloperMode        bool
	GLimits              string
	StaticIps            []string
	WiFiSSID             string
	WiFiChannel          int
	WiFiSecurityEnabled  bool
	WiFiPassphrase       string
<<<<<<< HEAD
	WiFiIPAddress        string
	GDL90MSLAlt_Enabled  bool
	SkyDemonAndroidHack  bool
	EstimateBearinglessDist bool
	RadarLimits          int
	RadarRange           int
=======
	WiFiSmartEnabled     bool // "Smart WiFi" - disables the default gateway for iOS.
>>>>>>> 37911bc6
}

type status struct {
	Version                                    string
	Build                                      string
	HardwareBuild                              string
	Devices                                    uint32
	Connected_Users                            uint
	DiskBytesFree                              uint64
	UAT_messages_last_minute                   uint
	UAT_messages_max                           uint
	ES_messages_last_minute                    uint
	ES_messages_max                            uint
	FLARM_messages_last_minute                 uint
	FLARM_messages_max                         uint
	FLARM_connected                            bool
	UAT_traffic_targets_tracking               uint16
	ES_traffic_targets_tracking                uint16
	Ping_connected                             bool
	UATRadio_connected                         bool
	GPS_satellites_locked                      uint16
	GPS_satellites_seen                        uint16
	GPS_satellites_tracked                     uint16
	GPS_position_accuracy                      float32
	GPS_connected                              bool
	GPS_solution                               string
	GPS_detected_type                          uint
	Uptime                                     int64
	UptimeClock                                time.Time
	CPUTemp                                    float32
	CPUTempMin                                 float32
	CPUTempMax                                 float32
	NetworkDataMessagesSent                    uint64
	NetworkDataMessagesSentNonqueueable        uint64
	NetworkDataBytesSent                       uint64
	NetworkDataBytesSentNonqueueable           uint64
	NetworkDataMessagesSentLastSec             uint64
	NetworkDataMessagesSentNonqueueableLastSec uint64
	NetworkDataBytesSentLastSec                uint64
	NetworkDataBytesSentNonqueueableLastSec    uint64
	UAT_METAR_total                            uint32
	UAT_TAF_total                              uint32
	UAT_NEXRAD_total                           uint32
	UAT_SIGMET_total                           uint32
	UAT_PIREP_total                            uint32
	UAT_NOTAM_total                            uint32
	UAT_OTHER_total                            uint32
	Errors                                     []string
	Logfile_Size                               int64
	AHRS_LogFiles_Size                         int64
	BMPConnected                               bool
	IMUConnected                               bool
	NightMode                                  bool // For turning off LEDs.
}

var globalSettings settings
var globalStatus status

func defaultSettings() {
	globalSettings.UAT_Enabled = false
	globalSettings.ES_Enabled = true
	globalSettings.FLARM_Enabled = true
	globalSettings.GPS_Enabled = true
	globalSettings.IMU_Sensor_Enabled = true
	globalSettings.BMP_Sensor_Enabled = true
	//FIXME: Need to change format below.
	globalSettings.NetworkOutputs = []networkConnection{
		{Conn: nil, Ip: "", Port: 4000, Capability: NETWORK_GDL90_STANDARD | NETWORK_AHRS_GDL90},
		{Conn: nil, Ip: "", Port: 2000, Capability: NETWORK_FLARM_NMEA},
		//		{Conn: nil, Ip: "", Port: 49002, Capability: NETWORK_AHRS_FFSIM},
	}
	globalSettings.DEBUG = false
	globalSettings.DisplayTrafficSource = false
	globalSettings.ReplayLog = false //TODO: 'true' for debug builds.
	globalSettings.AHRSLog = false
	globalSettings.IMUMapping = [2]int{-1, 0}
	globalSettings.OwnshipModeS = "F00000"
	globalSettings.DeveloperMode = true
	globalSettings.StaticIps = make([]string, 0)
	globalSettings.GDL90MSLAlt_Enabled = true
	globalSettings.SkyDemonAndroidHack = false
	globalSettings.EstimateBearinglessDist = true

	globalSettings.WiFiChannel = 1
	globalSettings.WiFiIPAddress = "192.168.10.1"
	globalSettings.WiFiPassphrase = ""
	globalSettings.WiFiSSID = "stratux"
	globalSettings.WiFiSecurityEnabled = false

	globalSettings.RadarLimits = 2000
	globalSettings.RadarRange = 10
}

func readSettings() {
	fd, err := os.Open(configLocation)
	if err != nil {
		log.Printf("can't read settings %s: %s\n", configLocation, err.Error())
		defaultSettings()
		return
	}
	defer fd.Close()
	buf := make([]byte, 2048)
	count, err := fd.Read(buf)
	if err != nil {
		log.Printf("can't read settings %s: %s\n", configLocation, err.Error())
		defaultSettings()
		return
	}
	var newSettings settings
	err = json.Unmarshal(buf[0:count], &newSettings)
	if err != nil {
		log.Printf("can't read settings %s: %s\n", configLocation, err.Error())
		defaultSettings()
		return
	}
	globalSettings = newSettings
	log.Printf("read in settings.\n")
	readWiFiUserSettings()
}

func addSystemError(err error) {
	globalStatus.Errors = append(globalStatus.Errors, err.Error())
}

var systemErrsMutex *sync.Mutex
var systemErrs map[string]string

func addSingleSystemErrorf(ident string, format string, a ...interface{}) {
	systemErrsMutex.Lock()
	if _, ok := systemErrs[ident]; !ok {
		// Error hasn't been thrown yet.
		systemErrs[ident] = fmt.Sprintf(format, a...)
		globalStatus.Errors = append(globalStatus.Errors, systemErrs[ident])
		log.Printf("Added critical system error: %s\n", systemErrs[ident])
	}
	// Do nothing on this call if the error has already been thrown.
	systemErrsMutex.Unlock()
}

func saveSettings() {
	fd, err := os.OpenFile(configLocation, os.O_CREATE|os.O_WRONLY|os.O_TRUNC, os.FileMode(0644))
	if err != nil {
		addSingleSystemErrorf("save-settings", "can't save settings %s: %s", configLocation, err.Error())
		return
	}
	defer fd.Close()
	jsonSettings, _ := json.Marshal(&globalSettings)
	fd.Write(jsonSettings)
	fd.Sync()
	log.Printf("wrote settings.\n")
}

func readWiFiUserSettings() {
	fd, err := os.Open(wifiConfigLocation)
	if err != nil {
		log.Printf("can't read wifi settings %s: %s\n", wifiConfigLocation, err.Error())
		return
	}
	defer fd.Close()

	// Default values
	globalSettings.WiFiSSID = "stratux"
	globalSettings.WiFiChannel = 8
	globalSettings.WiFiSecurityEnabled = false

	scanner := bufio.NewScanner(fd)
	var line []string
	for scanner.Scan() {
		line = strings.SplitN(scanner.Text(), "=", 2)
		switch line[0] {
		case "ssid":
			globalSettings.WiFiSSID = line[1]
		case "channel":
			globalSettings.WiFiChannel, _ = strconv.Atoi(line[1])
		case "wpa_passphrase":
			globalSettings.WiFiPassphrase = line[1]
			globalSettings.WiFiSecurityEnabled = true
		default:
		}
	}
	return
}

func saveWiFiUserSettings() {
	fd, err := os.OpenFile(wifiConfigLocation, os.O_CREATE|os.O_WRONLY|os.O_TRUNC, os.FileMode(0644))
	if err != nil {
		err_ret := fmt.Errorf("can't save settings %s: %s", wifiConfigLocation, err.Error())
		addSystemError(err_ret)
		log.Printf("%s\n", err_ret.Error())
		return
	}
	defer fd.Close()

	writer := bufio.NewWriter(fd)
	fmt.Fprintf(writer, "ssid=%s\n", globalSettings.WiFiSSID)
	fmt.Fprintf(writer, "channel=%d\n", globalSettings.WiFiChannel)
	fmt.Fprint(writer, "\n")
	if globalSettings.WiFiSecurityEnabled {
		fmt.Fprint(writer, "auth_algs=1\nwpa=3\nwpa_key_mgmt=WPA-PSK\nwpa_pairwise=TKIP\nrsn_pairwise=CCMP\n")
		fmt.Fprintf(writer, "wpa_passphrase=%s\n", globalSettings.WiFiPassphrase)
	}
	writer.Flush()
<<<<<<< HEAD
	fd.Sync()
=======

	// "Smart WiFi". Just use one of two pre-made dhcpd config files.
	dhcpd_config := "/etc/dhcp/dhcpd-not_smart.conf"
	if globalSettings.WiFiSmartEnabled {
		dhcpd_config = "/etc/dhcp/dhcpd-smart.conf"
	}
	os.Remove("/etc/dhcp/dhcpd.conf")
	os.Symlink(dhcpd_config, "/etc/dhcp/dhcpd.conf")
>>>>>>> 37911bc6
}

func openReplay(fn string, compressed bool) (WriteCloser, error) {
	fp, err := os.OpenFile(fn, os.O_CREATE|os.O_WRONLY|os.O_APPEND, 0666)

	if err != nil {
		log.Printf("Failed to open log file '%s': %s\n", fn, err.Error())
		return nil, err
	}

	var ret WriteCloser
	if compressed {
		ret = gzip.NewWriter(fp) //FIXME: Close() on the gzip.Writer will not close the underlying file.
	} else {
		ret = fp
	}

	timeFmt := "Mon Jan 2 15:04:05 -0700 MST 2006"
	s := fmt.Sprintf("START,%s,%s\n", timeStarted.Format(timeFmt), time.Now().Format(timeFmt)) // Start time marker.

	ret.Write([]byte(s))
	return ret, err
}

/*
	fsWriteTest().
	 Makes a temporary file in 'dir', checks for error. Deletes the file.
*/

func fsWriteTest(dir string) error {
	fn := dir + "/.write_test"
	err := ioutil.WriteFile(fn, []byte("test\n"), 0644)
	if err != nil {
		return err
	}
	err = os.Remove(fn)
	return err
}

func printStats() {
	statTimer := time.NewTicker(30 * time.Second)
	for {
		<-statTimer.C
		var memstats runtime.MemStats
		runtime.ReadMemStats(&memstats)
		log.Printf("stats [started: %s]\n", humanize.RelTime(time.Time{}, stratuxClock.Time, "ago", "from now"))
		log.Printf(" - Disk bytes used = %s (%.1f %%), Disk bytes free = %s (%.1f %%)\n", humanize.Bytes(usage.Used()), 100*usage.Usage(), humanize.Bytes(usage.Free()), 100*(1-usage.Usage()))
		log.Printf(" - CPUTemp=%.02f [%.02f - %.02f] deg C, MemStats.Alloc=%s, MemStats.Sys=%s, totalNetworkMessagesSent=%s\n", globalStatus.CPUTemp, globalStatus.CPUTempMin, globalStatus.CPUTempMax, humanize.Bytes(uint64(memstats.Alloc)), humanize.Bytes(uint64(memstats.Sys)), humanize.Comma(int64(totalNetworkMessagesSent)))
		log.Printf(" - UAT/min %s/%s [maxSS=%.02f%%], ES/min %s/%s, Total traffic targets tracked=%s", humanize.Comma(int64(globalStatus.UAT_messages_last_minute)), humanize.Comma(int64(globalStatus.UAT_messages_max)), float64(maxSignalStrength)/10.0, humanize.Comma(int64(globalStatus.ES_messages_last_minute)), humanize.Comma(int64(globalStatus.ES_messages_max)), humanize.Comma(int64(len(seenTraffic))))
		log.Printf(" - Network data messages sent: %d total, %d nonqueueable.  Network data bytes sent: %d total, %d nonqueueable.\n", globalStatus.NetworkDataMessagesSent, globalStatus.NetworkDataMessagesSentNonqueueable, globalStatus.NetworkDataBytesSent, globalStatus.NetworkDataBytesSentNonqueueable)
		if globalSettings.GPS_Enabled {
			log.Printf(" - Last GPS fix: %s, GPS solution type: %d using %d satellites (%d/%d seen/tracked), NACp: %d, est accuracy %.02f m\n", stratuxClock.HumanizeTime(mySituation.GPSLastFixLocalTime), mySituation.GPSFixQuality, mySituation.GPSSatellites, mySituation.GPSSatellitesSeen, mySituation.GPSSatellitesTracked, mySituation.GPSNACp, mySituation.GPSHorizontalAccuracy)
			log.Printf(" - GPS vertical velocity: %.02f ft/sec; GPS vertical accuracy: %v m\n", mySituation.GPSVerticalSpeed, mySituation.GPSVerticalAccuracy)
		}
		log.Printf(" - Mode-S Distance factors (<5000, <10000, >10000): %f, %f, %f", estimatedDistFactors[0], estimatedDistFactors[1], estimatedDistFactors[2])
		sensorsOutput := make([]string, 0)
		if globalSettings.IMU_Sensor_Enabled {
			sensorsOutput = append(sensorsOutput, fmt.Sprintf("Last IMU read: %s", stratuxClock.HumanizeTime(mySituation.AHRSLastAttitudeTime)))
		}
		if globalSettings.BMP_Sensor_Enabled {
			sensorsOutput = append(sensorsOutput, fmt.Sprintf("Last BMP read: %s", stratuxClock.HumanizeTime(mySituation.BaroLastMeasurementTime)))
		}
		if len(sensorsOutput) > 0 {
			log.Printf("- " + strings.Join(sensorsOutput, ", ") + "\n")
		}
		// Check if we're using more than 95% of the free space. If so, throw a warning (only once).
		if usage.Usage() > 0.95 {
			addSingleSystemErrorf("disk-space", "Disk bytes used = %s (%.1f %%), Disk bytes free = %s (%.1f %%)", humanize.Bytes(usage.Used()), 100*usage.Usage(), humanize.Bytes(usage.Free()), 100*(1-usage.Usage()))
		}
		logStatus()
	}
}

var uatReplayDone bool

func uatReplay(f ReadCloser, replaySpeed uint64) {
	defer f.Close()
	rdr := bufio.NewReader(f)
	curTick := int64(0)
	for {
		buf, err := rdr.ReadString('\n')
		if err != nil {
			break
		}
		linesplit := strings.Split(buf, ",")
		if len(linesplit) < 2 { // Blank line or invalid.
			continue
		}
		if linesplit[0] == "START" { // Reset ticker, new start.
			curTick = 0
		} else { // If it's not "START", then it's a tick count.
			i, err := strconv.ParseInt(linesplit[0], 10, 64)
			if err != nil {
				log.Printf("invalid tick: '%s'\n", linesplit[0])
				continue
			}
			thisWait := (i - curTick) / int64(replaySpeed)

			if thisWait >= 120000000000 { // More than 2 minutes wait, skip ahead.
				log.Printf("UAT skipahead - %d seconds.\n", thisWait/1000000000)
			} else {
				time.Sleep(time.Duration(thisWait) * time.Nanosecond) // Just in case the units change.
			}

			p := strings.Trim(linesplit[1], " ;\r\n")
			buf := fmt.Sprintf("%s;\n", p)
			o, msgtype := parseInput(buf)
			if o != nil && msgtype != 0 {
				relayMessage(msgtype, o)
			}
			curTick = i
		}
	}
	uatReplayDone = true
}

func openReplayFile(fn string) ReadCloser {
	fp, err := os.Open(fn)
	if err != nil {
		log.Printf("error opening '%s': %s\n", fn, err.Error())
		os.Exit(1)
		return nil
	}

	var ret ReadCloser
	if strings.HasSuffix(fn, ".gz") { // Open as a compressed replay log, depending on the suffix.
		ret, err = gzip.NewReader(fp)
		if err != nil {
			log.Printf("error opening compressed log '%s': %s\n", fn, err.Error())
			os.Exit(1)
			return nil
		}
	} else {
		ret = fp
	}

	return ret
}

var stratuxClock *monotonic
var sigs = make(chan os.Signal, 1) // Signal catch channel (shutdown).

// Graceful shutdown. Do everything except for kill the process.
func gracefulShutdown() {
	// Shut down SDRs.
	sdrKill()
	pingKill()

	// Shut down data logging.
	if dataLogStarted {
		closeDataLog()
	}

	pprof.StopCPUProfile()

	//TODO: Any other graceful shutdown functions.

	// Turn off green ACT LED on the Pi.
	ioutil.WriteFile("/sys/class/leds/led0/brightness", []byte("0\n"), 0644)
}

// Close log file handle, open new one.
func handleSIGHUP() {
	logFileHandle.Close()
	fp, err := os.OpenFile(debugLogf, os.O_CREATE|os.O_WRONLY|os.O_APPEND, 0666)
	if err != nil {
		addSingleSystemErrorf(debugLogf, "Failed to open '%s': %s", debugLogf, err.Error())
	} else {
		// Keep the logfile handle for later use
		logFileHandle = fp
		mfp := io.MultiWriter(fp, os.Stdout)
		log.SetOutput(mfp)
	}
	log.Printf("signal caught: SIGHUP, handled.\n")
}

func signalWatcher() {
	for {
		sig := <-sigs
		if sig == syscall.SIGHUP {
			handleSIGHUP()
		} else {
			log.Printf("signal caught: %s - shutting down.\n", sig.String())
			gracefulShutdown()
			os.Exit(1)
		}
	}
}

func clearDebugLogFile() {
	if logFileHandle != nil {
		_, err := logFileHandle.Seek(0, 0)
		if err != nil {
			log.Printf("Could not seek to the beginning of the logfile\n")
			return
		} else {
			err2 := logFileHandle.Truncate(0)
			if err2 != nil {
				log.Printf("Could not truncate the logfile\n")
				return
			}
			log.Printf("Logfile truncated\n")
		}
	}
}

func isX86DebugMode() bool {
	return runtime.GOARCH == "i386" || runtime.GOARCH == "amd64"
}

func main() {
	// Catch signals for graceful shutdown.
	signal.Notify(sigs, syscall.SIGINT, syscall.SIGTERM, syscall.SIGHUP)
	go signalWatcher()

	stratuxClock = NewMonotonic() // Start our "stratux clock".

	// Set up mySituation, do it here so logging JSON doesn't panic
	mySituation.muGPS = &sync.Mutex{}
	mySituation.muGPSPerformance = &sync.Mutex{}
	mySituation.muAttitude = &sync.Mutex{}
	mySituation.muBaro = &sync.Mutex{}
	mySituation.muSatellite = &sync.Mutex{}

	// Set up system error tracking.
	systemErrsMutex = &sync.Mutex{}
	systemErrs = make(map[string]string)

	// Set up status.
	globalStatus.Version = stratuxVersion
	globalStatus.Build = stratuxBuild
	globalStatus.Errors = make([]string, 0)
	//FlightBox: detect via presence of /etc/FlightBox file.
	if _, err := os.Stat("/etc/FlightBox"); !os.IsNotExist(err) {
		globalStatus.HardwareBuild = "FlightBox"
		logDirf = logDir_FB
	} else { // if not using the FlightBox config, use "normal" log file locations
		logDirf = logDir
	}
	//Merlin: detect presence of /etc/Merlin file.
	if _, err := os.Stat("/etc/Merlin"); !os.IsNotExist(err) {
		globalStatus.HardwareBuild = "Merlin"
	}
	debugLogf = filepath.Join(logDirf, debugLogFile)
	dataLogFilef = filepath.Join(logDirf, dataLogFile)
	//FIXME: All of this should be removed by 08/01/2016.
	// Check if Raspbian version is <8.0. Throw a warning if so.
	vt, err := ioutil.ReadFile("/etc/debian_version")
	if err == nil {
		vtS := strings.Trim(string(vt), "\n")
		vtF, err := strconv.ParseFloat(vtS, 32)
		if err == nil {
			if vtF < 8.0 {
				if globalStatus.HardwareBuild == "FlightBox" {
					addSingleSystemErrorf("deprecated-image", "You are running an old Stratux image that can't be updated fully and is now deprecated. Visit https://www.openflightsolutions.com/flightbox/image-update-required for further information.")
				} else {
					addSingleSystemErrorf("deprecated-image", "You are running an old Stratux image that can't be updated fully and is now deprecated. Visit http://stratux.me/ to update using the latest release image.")
				}
			} else {
				// Running Jessie or better. Remove some old init.d files.
				//  This made its way in here because /etc/init.d/stratux invokes the update script, which can't delete the init.d file.
				os.Remove("/etc/init.d/stratux")
				os.Remove("/etc/rc2.d/S01stratux")
				os.Remove("/etc/rc6.d/K01stratux")
			}
		}
	}

	//	replayESFilename := flag.String("eslog", "none", "ES Log filename")
	replayUATFilename := flag.String("uatlog", "none", "UAT Log filename")
	replayFlag := flag.Bool("replay", false, "Replay file flag")
	replaySpeed := flag.Int("speed", 1, "Replay speed multiplier")
	stdinFlag := flag.Bool("uatin", false, "Process UAT messages piped to stdin")

	cpuprofile := flag.String("cpuprofile", "", "write cpu profile to file")

	flag.Parse()

	timeStarted = time.Now()
	runtime.GOMAXPROCS(runtime.NumCPU()) // redundant with Go v1.5+ compiler

	// Start CPU profile, if requested.
	if *cpuprofile != "" {
		f, err := os.Create(*cpuprofile)
		if err != nil {
			log.Fatal(err)
		}
		log.Printf("Writing CPU profile to: %s\n", *cpuprofile)
		pprof.StartCPUProfile(f)
	}

	// Duplicate log.* output to debugLog.
	fp, err := os.OpenFile(debugLogf, os.O_CREATE|os.O_WRONLY|os.O_APPEND, 0666)
	if err != nil {
		addSingleSystemErrorf(debugLogf, "Failed to open '%s': %s", debugLogf, err.Error())
	} else {
		defer fp.Close()
		// Keep the logfile handle for later use
		logFileHandle = fp
		mfp := io.MultiWriter(fp, os.Stdout)
		log.SetOutput(mfp)
	}

	log.Printf("Stratux %s (%s) starting.\n", stratuxVersion, stratuxBuild)

	ADSBTowers = make(map[string]ADSBTower)
	ADSBTowerMutex = &sync.Mutex{}
	MsgLog = make([]msg, 0)

	// Start the management interface.
	go managementInterface()

	crcInit() // Initialize CRC16 table.

	sdrInit()
	pingInit()
	initTraffic()

	// Read settings.
	readSettings()

	// Disable replay logs when replaying - so that messages replay data isn't copied into the logs.
	// Override after reading in the settings.
	if *replayFlag == true {
		log.Printf("Replay file %s\n", *replayUATFilename)
		globalSettings.ReplayLog = false
	}

	if globalSettings.DeveloperMode == true {
		log.Printf("Developer mode set\n")
	}

	//FIXME: Only do this if data logging is enabled.
	initDataLog()

	// Start the AHRS sensor monitoring.
	if !isX86DebugMode() {
		initI2CSensors()
	}

	// Start the GPS external sensor monitoring.
	initGPS()

	// Start the heartbeat message loop in the background, once per second.
	go heartBeatSender()

	// Initialize the (out) network handler.
	initNetwork()

	// Start printing stats periodically to the logfiles.
	go printStats()

	// Monitor RPi CPU temp.
	globalStatus.CPUTempMin = invalidCpuTemp
	globalStatus.CPUTempMax = invalidCpuTemp
	go cpuTempMonitor(func(cpuTemp float32) {
		globalStatus.CPUTemp = cpuTemp
		if isCPUTempValid(cpuTemp) && ((cpuTemp < globalStatus.CPUTempMin) || !isCPUTempValid(globalStatus.CPUTempMin)) {
			globalStatus.CPUTempMin = cpuTemp
		}
		if isCPUTempValid(cpuTemp) && ((cpuTemp > globalStatus.CPUTempMax) || !isCPUTempValid(globalStatus.CPUTempMax)) {
			globalStatus.CPUTempMax = cpuTemp
		}
	})

	// Start reading from serial UAT radio.
	initUATRadioSerial()

	reader := bufio.NewReader(os.Stdin)

	if *replayFlag == true {
		fp := openReplayFile(*replayUATFilename)

		playSpeed := uint64(*replaySpeed)
		log.Printf("Replay speed: %dx\n", playSpeed)
		go uatReplay(fp, playSpeed)

		for {
			time.Sleep(1 * time.Second)
			if uatReplayDone {
				//&& esDone {
				return
			}
		}

	} else if *stdinFlag == true {
		for {
			buf, err := reader.ReadString('\n')
			if err != nil {
				log.Printf("lost stdin.\n")
				break
			}
			o, msgtype := parseInput(buf)
			if o != nil && msgtype != 0 {
				relayMessage(msgtype, o)
			}
		}
	} else {
		// wait indefinitely
		select {}
	}
}
<|MERGE_RESOLUTION|>--- conflicted
+++ resolved
@@ -1167,16 +1167,13 @@
 	WiFiChannel          int
 	WiFiSecurityEnabled  bool
 	WiFiPassphrase       string
-<<<<<<< HEAD
+	WiFiSmartEnabled     bool // "Smart WiFi" - disables the default gateway for iOS.
 	WiFiIPAddress        string
 	GDL90MSLAlt_Enabled  bool
 	SkyDemonAndroidHack  bool
 	EstimateBearinglessDist bool
 	RadarLimits          int
 	RadarRange           int
-=======
-	WiFiSmartEnabled     bool // "Smart WiFi" - disables the default gateway for iOS.
->>>>>>> 37911bc6
 }
 
 type status struct {
@@ -1379,18 +1376,7 @@
 		fmt.Fprintf(writer, "wpa_passphrase=%s\n", globalSettings.WiFiPassphrase)
 	}
 	writer.Flush()
-<<<<<<< HEAD
 	fd.Sync()
-=======
-
-	// "Smart WiFi". Just use one of two pre-made dhcpd config files.
-	dhcpd_config := "/etc/dhcp/dhcpd-not_smart.conf"
-	if globalSettings.WiFiSmartEnabled {
-		dhcpd_config = "/etc/dhcp/dhcpd-smart.conf"
-	}
-	os.Remove("/etc/dhcp/dhcpd.conf")
-	os.Symlink(dhcpd_config, "/etc/dhcp/dhcpd.conf")
->>>>>>> 37911bc6
 }
 
 func openReplay(fn string, compressed bool) (WriteCloser, error) {
